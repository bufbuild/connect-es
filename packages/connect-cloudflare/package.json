{
  "name": "@connectrpc/connect-cloudflare",
  "private": true,
  "type": "module",
  "scripts": {
    "conformance": "tsc --noEmit && npm run conformance:server && npm run conformance:client",
    "conformance:server": "npx wrangler deploy -c ./conformance/wrangler-server.toml && connectconformance --mode server --conf ./conformance/conformance-cloudflare-server.yaml -v ./conformance/server.ts",
    "conformance:client": "npx wrangler deploy -c ./conformance/wrangler-client.toml && connectconformance --mode client --conf ./conformance/conformance-cloudflare-client.yaml -v --known-failing @./conformance/known-failing-client.txt --bind 0.0.0.0 --port 8181 --cert $CLOUDFLARE_WORKERS_REFERENCE_SERVER_CERT --key $CLOUDFLARE_WORKERS_REFERENCE_SERVER_KEY  -- ./conformance/client.ts"
  },
  "dependencies": {
    "@bufbuild/protobuf": "^1.10.0",
    "@connectrpc/connect": "1.4.0",
    "@connectrpc/connect-node": "1.4.0"
  },
  "devDependencies": {
<<<<<<< HEAD
    "@cloudflare/workers-types": "^4.20240620.0",
    "wrangler": "^3.67.1",
=======
    "@cloudflare/workers-types": "^4.20240725.0",
    "wrangler": "^3.62.0",
>>>>>>> c3f45f35
    "tsx": "^4.16.0",
    "@connectrpc/connect-conformance": "^1.4.0"
  }
}<|MERGE_RESOLUTION|>--- conflicted
+++ resolved
@@ -13,13 +13,8 @@
     "@connectrpc/connect-node": "1.4.0"
   },
   "devDependencies": {
-<<<<<<< HEAD
-    "@cloudflare/workers-types": "^4.20240620.0",
+    "@cloudflare/workers-types": "^4.20240725.0",
     "wrangler": "^3.67.1",
-=======
-    "@cloudflare/workers-types": "^4.20240725.0",
-    "wrangler": "^3.62.0",
->>>>>>> c3f45f35
     "tsx": "^4.16.0",
     "@connectrpc/connect-conformance": "^1.4.0"
   }

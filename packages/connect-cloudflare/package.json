--- conflicted
+++ resolved
@@ -15,11 +15,7 @@
   "devDependencies": {
     "@cloudflare/workers-types": "^4.20240725.0",
     "wrangler": "^3.68.0",
-<<<<<<< HEAD
-    "tsx": "^4.16.0",
-=======
     "tsx": "^4.16.5",
->>>>>>> ec251e34
     "@connectrpc/connect-conformance": "^1.4.0"
   }
 }
--- conflicted
+++ resolved
@@ -10,24 +10,14 @@
     "lint": "eslint --max-warnings 0 ."
   },
   "dependencies": {
-<<<<<<< HEAD
-    "@bufbuild/protobuf": "^1.10.0",
-    "@connectrpc/connect": "1.6.1",
-    "@connectrpc/connect-node": "1.6.1"
-=======
     "@bufbuild/protobuf": "^2.2.0",
     "@connectrpc/connect": "2.0.0-rc.2",
     "@connectrpc/connect-node": "2.0.0-rc.2"
->>>>>>> af47285a
   },
   "devDependencies": {
     "@cloudflare/workers-types": "^4.20240821.1",
     "wrangler": "^3.73.0",
     "tsx": "^4.19.0",
-<<<<<<< HEAD
-    "@connectrpc/connect-conformance": "^1.6.1"
-=======
     "@connectrpc/connect-conformance": "^2.0.0-rc.2"
->>>>>>> af47285a
   }
 }
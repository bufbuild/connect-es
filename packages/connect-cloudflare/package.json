--- conflicted
+++ resolved
@@ -16,11 +16,7 @@
   },
   "devDependencies": {
     "wrangler": "^3.107.2",
-<<<<<<< HEAD
-    "@cloudflare/workers-types": "^4.20241230.0",
-=======
     "@cloudflare/workers-types": "^4.20250124.3",
->>>>>>> 746ea66d
     "tsx": "^4.19.2",
     "@connectrpc/connect-conformance": "^2.0.1"
   }

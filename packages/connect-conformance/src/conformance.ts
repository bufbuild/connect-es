--- conflicted
+++ resolved
@@ -28,11 +28,7 @@
 import { execFileSync } from "node:child_process";
 import { fetch } from "undici";
 
-<<<<<<< HEAD
-const version = "v1.0.0-rc2";
-=======
 const version = "v1.0.2";
->>>>>>> b0860853
 const name = "connectconformance";
 const downloadUrl = `https://github.com/connectrpc/conformance/releases/download/${version}`;
 

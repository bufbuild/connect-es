--- conflicted
+++ resolved
@@ -12,43 +12,20 @@
 // See the License for the specific language governing permissions and
 // limitations under the License.
 
-<<<<<<< HEAD
-import { createCallbackClient, ConnectError } from "@connectrpc/connect";
-import type {
-  CallOptions,
-  CallbackClient,
-  Transport,
-} from "@connectrpc/connect";
+import { createCallbackClient, ConnectError, Code } from "@connectrpc/connect";
+import type { CallbackClient, Transport } from "@connectrpc/connect";
 import { ClientResponseResultSchema } from "./gen/connectrpc/conformance/v1/client_compat_pb.js";
 import type {
-=======
-import { createCallbackClient, ConnectError, Code } from "@connectrpc/connect";
-import type { CallbackClient, Transport } from "@connectrpc/connect";
-import {
->>>>>>> 6575fc15
   ClientCompatRequest,
   ClientResponseResult,
 } from "./gen/connectrpc/conformance/v1/client_compat_pb.js";
 import {
-<<<<<<< HEAD
   UnaryRequestSchema,
   ServerStreamRequestSchema,
   UnimplementedRequestSchema,
   IdempotentUnaryRequestSchema,
   ConformanceService,
-} from "./gen/connectrpc/conformance/v1/service_pb.js";
-import type {
-  Header as ConformanceHeader,
-  ConformancePayload,
-  UnaryResponse,
-  IdempotentUnaryResponse,
-=======
-  UnaryRequest,
-  ServerStreamRequest,
-  UnimplementedRequest,
-  IdempotentUnaryRequest,
-  ConformancePayload,
->>>>>>> 6575fc15
+  ConformancePayloadSchema,
 } from "./gen/connectrpc/conformance/v1/service_pb.js";
 import {
   convertToProtoError,
@@ -60,11 +37,10 @@
   setClientErrorResult,
 } from "./protocol.js";
 import { create } from "@bufbuild/protobuf";
-import { anyUnpack } from "@bufbuild/protobuf/wkt";
 
 type ConformanceClient = CallbackClient<typeof ConformanceService>;
 
-const emptyPayload = new ConformancePayload();
+const emptyPayload = create(ConformancePayloadSchema);
 
 export function invokeWithCallbackClient(
   transport: Transport,
@@ -91,49 +67,15 @@
   compatRequest: ClientCompatRequest,
   idempotent: boolean = false,
 ) {
-<<<<<<< HEAD
-  if (req.requestMessages.length !== 1) {
-    throw new Error("Unary method requires exactly one request message");
-  }
-  const msg = req.requestMessages[0];
-  const uReq = anyUnpack(
-    msg,
-    idempotent ? IdempotentUnaryRequestSchema : UnaryRequestSchema,
-  );
-  if (!uReq) {
-    throw new Error("Could not unpack request message to unary request");
-  }
-  const reqHeader = new Headers();
-  appendProtoHeaders(reqHeader, req.requestHeaders);
-  let error: ConnectError | undefined = undefined;
-  let resHeaders: ConformanceHeader[] = [];
-  let resTrailers: ConformanceHeader[] = [];
-  const payloads: ConformancePayload[] = [];
-
-  let call: (
-    req: NonNullable<typeof uReq>,
-    callback: (
-      error: ConnectError | undefined,
-      response: UnaryResponse | IdempotentUnaryResponse,
-    ) => void,
-    options?: CallOptions | undefined,
-  ) => () => void = client.unary;
-  if (idempotent) {
-    call = client.idempotentUnary;
-  }
-
-  await wait(req.requestDelayMs);
-=======
   await wait(compatRequest.requestDelayMs);
-  const result = new ClientResponseResult();
->>>>>>> 6575fc15
+  const result = create(ClientResponseResultSchema);
   return new Promise<ClientResponseResult>((resolve) => {
     const call = idempotent ? client.idempotentUnary : client.unary;
     let clientCancelled = false;
     const clientCancelFn = call(
       getSingleRequestMessage(
         compatRequest,
-        idempotent ? IdempotentUnaryRequest : UnaryRequest,
+        idempotent ? IdempotentUnaryRequestSchema : UnaryRequestSchema,
       ),
       (err, response) => {
         // Callback clients swallow client triggered cancellations and never
@@ -147,18 +89,7 @@
         } else {
           result.payloads.push(response.payload ?? emptyPayload);
         }
-<<<<<<< HEAD
-        resolve(
-          create(ClientResponseResultSchema, {
-            payloads: payloads,
-            responseHeaders: resHeaders,
-            responseTrailers: resTrailers,
-            error: convertToProtoError(error),
-          }),
-        );
-=======
-        resolve(result);
->>>>>>> 6575fc15
+        resolve(result);
       },
       {
         headers: getRequestHeaders(compatRequest),
@@ -191,36 +122,13 @@
   client: ConformanceClient,
   compatRequest: ClientCompatRequest,
 ) {
-<<<<<<< HEAD
-  if (req.requestMessages.length !== 1) {
-    throw new Error("ServerStream method requires exactly one request message");
-  }
-  const msg = req.requestMessages[0];
-  const uReq = anyUnpack(msg, ServerStreamRequestSchema);
-  if (!uReq) {
-    throw new Error(
-      "Could not unpack request message to server stream request",
-    );
-  }
-  const reqHeader = new Headers();
-  appendProtoHeaders(reqHeader, req.requestHeaders);
-  let error: ConnectError | undefined = undefined;
-  let resHeaders: ConformanceHeader[] = [];
-  let resTrailers: ConformanceHeader[] = [];
-  const payloads: ConformancePayload[] = [];
-  const cancelTiming = getCancelTiming(req);
-  let count = 0;
-
-  await wait(req.requestDelayMs);
-=======
   const cancelTiming = getCancelTiming(compatRequest);
   await wait(compatRequest.requestDelayMs);
-  const result = new ClientResponseResult();
->>>>>>> 6575fc15
+  const result = create(ClientResponseResultSchema);
   return new Promise<ClientResponseResult>((resolve) => {
     let clientCancelled = false;
     const clientCancelFn = client.serverStream(
-      getSingleRequestMessage(compatRequest, ServerStreamRequest),
+      getSingleRequestMessage(compatRequest, ServerStreamRequestSchema),
       (response) => {
         result.payloads.push(response.payload ?? emptyPayload);
         if (result.payloads.length === cancelTiming.afterNumResponses) {
@@ -245,18 +153,7 @@
         if (err !== undefined) {
           setClientErrorResult(result, err);
         }
-<<<<<<< HEAD
-        resolve(
-          create(ClientResponseResultSchema, {
-            responseHeaders: resHeaders,
-            responseTrailers: resTrailers,
-            payloads: payloads,
-            error: convertToProtoError(error),
-          }),
-        );
-=======
-        resolve(result);
->>>>>>> 6575fc15
+        resolve(result);
       },
       {
         headers: getRequestHeaders(compatRequest),
@@ -281,40 +178,16 @@
   client: ConformanceClient,
   compatRequest: ClientCompatRequest,
 ) {
-<<<<<<< HEAD
-  const msg = req.requestMessages[0];
-  const unReq = anyUnpack(msg, UnimplementedRequestSchema);
-  if (!unReq) {
-    throw new Error("Could not unpack request message to unary request");
-  }
-  const reqHeader = new Headers();
-  appendProtoHeaders(reqHeader, req.requestHeaders);
-  let error: ConnectError | undefined = undefined;
-  let resHeaders: ConformanceHeader[] = [];
-  let resTrailers: ConformanceHeader[] = [];
-
-=======
-  const result = new ClientResponseResult();
->>>>>>> 6575fc15
+  const result = create(ClientResponseResultSchema);
   return new Promise<ClientResponseResult>((resolve) => {
     client.unimplemented(
-      getSingleRequestMessage(compatRequest, UnimplementedRequest),
+      getSingleRequestMessage(compatRequest, UnimplementedRequestSchema),
       // eslint-disable-next-line @typescript-eslint/no-unused-vars
       (err, _) => {
         if (err !== undefined) {
           setClientErrorResult(result, err);
         }
-<<<<<<< HEAD
-        resolve(
-          create(ClientResponseResultSchema, {
-            responseHeaders: resHeaders,
-            responseTrailers: resTrailers,
-            error: convertToProtoError(error),
-          }),
-        );
-=======
-        resolve(result);
->>>>>>> 6575fc15
+        resolve(result);
       },
       {
         headers: getRequestHeaders(compatRequest),

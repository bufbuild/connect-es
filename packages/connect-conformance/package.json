--- conflicted
+++ resolved
@@ -19,11 +19,7 @@
     "prebuild": "rm -rf ./dist/*",
     "build": "npm run build:cjs && npm run build:esm",
     "postbuild": "connectconformance --version",
-<<<<<<< HEAD
-    "build:cjs": "tsc --project tsconfig.json --module commonjs --verbatimModuleSyntax false --moduleResolution node10 --outDir ./dist/cjs && echo >./dist/cjs/src/package.json '{\"type\":\"commonjs\"}'",
-=======
     "build:cjs": "tsc --project tsconfig.json --module commonjs --verbatimModuleSyntax false --moduleResolution node10 --outDir ./dist/cjs && echo >./dist/cjs/package.json '{\"type\":\"commonjs\"}'",
->>>>>>> dd3fa813
     "build:esm": "tsc --project tsconfig.json --outDir ./dist/esm",
     "format": "prettier --write --ignore-unknown '.' '!dist' '!src/gen'",
     "license-header": "license-header",

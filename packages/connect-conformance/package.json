--- conflicted
+++ resolved
@@ -29,11 +29,8 @@
     "undici": "^5.28.4"
   },
   "devDependencies": {
-<<<<<<< HEAD
+    "@bufbuild/buf": "^1.36.0",
     "@bufbuild/protoc-gen-es": "^2.0.0-beta.3",
-=======
-    "@bufbuild/buf": "^1.36.0",
->>>>>>> 86299a80
     "@types/node-forge": "^1.3.9",
     "@types/tar-stream": "^3.1.3",
     "@types/debug": "^4.1.12"

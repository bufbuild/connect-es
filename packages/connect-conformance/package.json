{
  "name": "@connectrpc/connect-conformance",
  "private": true,
  "bin": {
    "conformancenodeserver": "bin/conformancenodeserver",
    "conformancenodeclient": "bin/conformancenodeclient",
<<<<<<< HEAD
    "conformancewebclient": "bin/conformancewebclient",
=======
    "conformancecloudflareserver": "bin/conformancecloudflareserver",
>>>>>>> 06902d65
    "connectconformance": "bin/connectconformance"
  },
  "scripts": {
    "generate": "buf generate buf.build/connectrpc/conformance:v1.0.0-rc2",
    "clean": "rm -rf ./dist/cjs/*",
<<<<<<< HEAD
    "build": "tsc --project tsconfig.json --module commonjs --outDir ./dist/cjs",
    "test:web": "./bin/connectconformance --mode client --conf conformance-web.yaml -v -- ./bin/conformancewebclient",
=======
    "build": "npm run build:cjs && npm run build:esm",
    "build:cjs": "tsc --project tsconfig.json --module commonjs --outDir ./dist/cjs",
    "build:esm": "tsc --project tsconfig.json --module ES2015 --outDir ./dist/esm",
>>>>>>> 06902d65
    "test:node:server": "./bin/connectconformance --mode server --conf conformance-node.yaml -v ./bin/conformancenodeserver",
    "test:node:client": "./bin/connectconformance --mode client --conf conformance-node.yaml -v ./bin/conformancenodeclient",
    "test:cloudflare:server": "npx wrangler deploy -c wrangler-server.toml && ./bin/connectconformance --mode server --conf conformance-cloudflare-server.yaml -v ./bin/conformancecloudflareserver"
  },
  "dependencies": {
    "@bufbuild/protobuf": "^1.7.2",
    "@connectrpc/connect": "1.3.0",
    "@connectrpc/connect-node": "1.3.0",
    "node-forge": "^1.3.1",
    "asn1js": "^3.0.5",
    "fflate": "^0.8.1",
    "tar-stream": "^3.1.7",
    "undici": "^5.28.2",
    "webdriverio": "^8.32.0",
    "esbuild": "^0.20.0"
  },
  "devDependencies": {
    "@types/node-forge": "^1.3.9",
    "@types/tar-stream": "^3.1.3",
<<<<<<< HEAD
    "@types/debug": "^4.1.12"
=======
    "@cloudflare/workers-types": "^4.20231121.0",
    "wrangler": "^3.15.0"
>>>>>>> 06902d65
  }
}<|MERGE_RESOLUTION|>--- conflicted
+++ resolved
@@ -4,24 +4,17 @@
   "bin": {
     "conformancenodeserver": "bin/conformancenodeserver",
     "conformancenodeclient": "bin/conformancenodeclient",
-<<<<<<< HEAD
     "conformancewebclient": "bin/conformancewebclient",
-=======
     "conformancecloudflareserver": "bin/conformancecloudflareserver",
->>>>>>> 06902d65
     "connectconformance": "bin/connectconformance"
   },
   "scripts": {
     "generate": "buf generate buf.build/connectrpc/conformance:v1.0.0-rc2",
     "clean": "rm -rf ./dist/cjs/*",
-<<<<<<< HEAD
-    "build": "tsc --project tsconfig.json --module commonjs --outDir ./dist/cjs",
-    "test:web": "./bin/connectconformance --mode client --conf conformance-web.yaml -v -- ./bin/conformancewebclient",
-=======
     "build": "npm run build:cjs && npm run build:esm",
     "build:cjs": "tsc --project tsconfig.json --module commonjs --outDir ./dist/cjs",
     "build:esm": "tsc --project tsconfig.json --module ES2015 --outDir ./dist/esm",
->>>>>>> 06902d65
+    "test:web": "./bin/connectconformance --mode client --conf conformance-web.yaml -v -- ./bin/conformancewebclient",
     "test:node:server": "./bin/connectconformance --mode server --conf conformance-node.yaml -v ./bin/conformancenodeserver",
     "test:node:client": "./bin/connectconformance --mode client --conf conformance-node.yaml -v ./bin/conformancenodeclient",
     "test:cloudflare:server": "npx wrangler deploy -c wrangler-server.toml && ./bin/connectconformance --mode server --conf conformance-cloudflare-server.yaml -v ./bin/conformancecloudflareserver"
@@ -41,11 +34,8 @@
   "devDependencies": {
     "@types/node-forge": "^1.3.9",
     "@types/tar-stream": "^3.1.3",
-<<<<<<< HEAD
-    "@types/debug": "^4.1.12"
-=======
+    "@types/debug": "^4.1.12",
     "@cloudflare/workers-types": "^4.20231121.0",
     "wrangler": "^3.15.0"
->>>>>>> 06902d65
   }
 }
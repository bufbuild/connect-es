--- conflicted
+++ resolved
@@ -4,7 +4,6 @@
 
 It uses the [conformance runner](https://github.com/connectrpc/conformance/releases) to run the tests.
 
-<<<<<<< HEAD
 ## Browser
 
 Browser tests are run on every commit.
@@ -17,7 +16,7 @@
 ### Running tests in a local browser
 
 Run `make testwebconformancelocal` to run the tests in a local browser. This will open a chrome browser and run the tests. If you want to run the tests in a different browser, set the `CONFORMANCE_BROWSER` environment variable.
-=======
+
 ## Node
 
 Node tests are run as part of regular CI, on every commit. The [src/node](src/node/) directory contains the entry points for tests.
@@ -26,5 +25,4 @@
 
 Cloudflare worker tests are run once every 24 hours and on a release PR. This is because the tests are run on a live Cloudflare worker, and deploying a new version of the worker is a slow process.
 
-The [src/cloudflare](src/cloudflare/) directory contains the entry points for tests.
->>>>>>> 06902d65
+The [src/cloudflare](src/cloudflare/) directory contains the entry points for tests.
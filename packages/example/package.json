{
  "name": "@bufbuild/example",
  "private": true,
  "type": "module",
  "scripts": {
    "lint": "tsc --noEmit",
    "start": "tsx src/server.ts",
    "client": "tsx src/client.ts"
  },
  "engines": {
    "node": ">=16"
  },
  "dependencies": {
    "@bufbuild/connect-node": "^0.8.4",
    "@bufbuild/connect-web": "^0.8.4",
<<<<<<< HEAD
    "@bufbuild/protobuf": "^1.0.0",
    "tsx": "^3.12.6"
=======
    "@bufbuild/protobuf": "^1.2.0",
    "tsx": "^3.12.2"
>>>>>>> fc1c8d34
  },
  "devDependencies": {
    "@bufbuild/buf": "^1.15.0",
    "@bufbuild/protoc-gen-connect-es": "^0.8.4",
    "@bufbuild/protoc-gen-es": "^1.2.0",
    "@types/express": "^4.17.15",
    "esbuild": "^0.16.12",
    "typescript": "^4.9.5"
  }
}<|MERGE_RESOLUTION|>--- conflicted
+++ resolved
@@ -13,13 +13,8 @@
   "dependencies": {
     "@bufbuild/connect-node": "^0.8.4",
     "@bufbuild/connect-web": "^0.8.4",
-<<<<<<< HEAD
-    "@bufbuild/protobuf": "^1.0.0",
-    "tsx": "^3.12.6"
-=======
     "@bufbuild/protobuf": "^1.2.0",
     "tsx": "^3.12.2"
->>>>>>> fc1c8d34
   },
   "devDependencies": {
     "@bufbuild/buf": "^1.15.0",

--- conflicted
+++ resolved
@@ -15,26 +15,14 @@
     "node": ">=16"
   },
   "dependencies": {
-<<<<<<< HEAD
     "@bufbuild/protobuf": "^2.0.0",
     "@connectrpc/connect-node": "^2.0.0-alpha.1",
     "@connectrpc/connect-web": "^2.0.0-alpha.1",
     "tsx": "^4.16.5"
   },
   "devDependencies": {
-    "@bufbuild/buf": "^1.36.0",
+    "@bufbuild/buf": "^1.39.0",
     "@bufbuild/protoc-gen-es": "^2.0.0",
-=======
-    "@bufbuild/protobuf": "^1.10.0",
-    "@connectrpc/connect-node": "^1.5.0",
-    "@connectrpc/connect-web": "^1.5.0",
-    "tsx": "^4.19.0"
-  },
-  "devDependencies": {
-    "@bufbuild/buf": "^1.39.0",
-    "@bufbuild/protoc-gen-es": "^1.10.0",
-    "@connectrpc/protoc-gen-connect-es": "^1.5.0",
->>>>>>> 6575fc15
     "@types/express": "^4.17.18",
     "esbuild": "^0.19.8",
     "typescript": "^5.5.4"

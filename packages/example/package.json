{
  "name": "@connectrpc/example",
  "private": true,
  "type": "module",
  "scripts": {
    "build": "tsc --noEmit",
    "start": "tsx src/server.ts",
    "client": "tsx src/client.ts",
    "generate": "buf generate",
    "format": "prettier --write --ignore-unknown '.' '!src/gen'",
    "license-header": "license-header",
    "lint": "eslint --max-warnings 0 ."
  },
  "engines": {
    "node": ">=18.14.1"
  },
  "dependencies": {
<<<<<<< HEAD
    "@bufbuild/protobuf": "^1.10.0",
    "@connectrpc/connect-node": "^1.6.1",
    "@connectrpc/connect-web": "^1.6.1",
    "tsx": "^4.19.0"
  },
  "devDependencies": {
    "@bufbuild/buf": "^1.39.0",
    "@bufbuild/protoc-gen-es": "^1.10.0",
    "@connectrpc/protoc-gen-connect-es": "^1.6.1",
=======
    "@bufbuild/protobuf": "^2.2.0",
    "@connectrpc/connect-node": "^2.0.0-rc.2",
    "@connectrpc/connect-web": "^2.0.0-rc.2",
    "tsx": "^4.16.5"
  },
  "devDependencies": {
    "@bufbuild/buf": "^1.39.0",
    "@bufbuild/protoc-gen-es": "^2.1.0",
>>>>>>> af47285a
    "@types/express": "^4.17.18",
    "esbuild": "^0.19.8",
    "typescript": "^5.5.4"
  }
}<|MERGE_RESOLUTION|>--- conflicted
+++ resolved
@@ -15,17 +15,6 @@
     "node": ">=18.14.1"
   },
   "dependencies": {
-<<<<<<< HEAD
-    "@bufbuild/protobuf": "^1.10.0",
-    "@connectrpc/connect-node": "^1.6.1",
-    "@connectrpc/connect-web": "^1.6.1",
-    "tsx": "^4.19.0"
-  },
-  "devDependencies": {
-    "@bufbuild/buf": "^1.39.0",
-    "@bufbuild/protoc-gen-es": "^1.10.0",
-    "@connectrpc/protoc-gen-connect-es": "^1.6.1",
-=======
     "@bufbuild/protobuf": "^2.2.0",
     "@connectrpc/connect-node": "^2.0.0-rc.2",
     "@connectrpc/connect-web": "^2.0.0-rc.2",
@@ -34,7 +23,6 @@
   "devDependencies": {
     "@bufbuild/buf": "^1.39.0",
     "@bufbuild/protoc-gen-es": "^2.1.0",
->>>>>>> af47285a
     "@types/express": "^4.17.18",
     "esbuild": "^0.19.8",
     "typescript": "^5.5.4"

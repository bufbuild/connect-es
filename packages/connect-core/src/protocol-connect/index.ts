--- conflicted
+++ resolved
@@ -26,15 +26,10 @@
 export { errorToJson } from "./error-to-json.js";
 export { parseContentType } from "./parse-content-type.js";
 export { parseTimeout } from "./parse-timeout.js";
-<<<<<<< HEAD
-export { trailerDemux } from "./trailer-demux.js";
 export {
   validateResponse,
   validateResponseWithCompression,
 } from "./validate-response.js";
-=======
 export { trailerMux, trailerDemux } from "./trailer-mux.js";
-export { validateResponse } from "./validate-response.js";
->>>>>>> fd97755a
 export * from "./headers.js";
 export { protocolVersion } from "./version.js";
--- conflicted
+++ resolved
@@ -9,9 +9,5 @@
 
 | code generator | bundle size        | minified               | compressed           |
 |----------------|-------------------:|-----------------------:|---------------------:|
-<<<<<<< HEAD
-| connect-web    | 239,762 b | 123,177 b | 18,999 b |
-=======
 | connect-web    | 242,003 b | 124,349 b | 19,242 b |
->>>>>>> c6910cdc
 | grpc-web       | 1,019,192 b    | 725,020 b    | 74,132 b |
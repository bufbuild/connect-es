--- conflicted
+++ resolved
@@ -1,10 +1,6 @@
 {
   "name": "@connectrpc/connect-express",
-<<<<<<< HEAD
   "version": "2.0.0-alpha.1",
-=======
-  "version": "1.5.0",
->>>>>>> 6575fc15
   "license": "Apache-2.0",
   "repository": {
     "type": "git",
@@ -12,12 +8,7 @@
     "directory": "packages/connect-express"
   },
   "scripts": {
-<<<<<<< HEAD
-    "clean": "rm -rf ./dist/*",
-    "generate": "buf generate",
-=======
     "prebuild": "rm -rf ./dist/*",
->>>>>>> 6575fc15
     "build": "npm run build:cjs && npm run build:esm",
     "build:cjs": "tsc --project tsconfig.build.json --module commonjs --verbatimModuleSyntax false --moduleResolution node10 --outDir ./dist/cjs --declaration --declarationDir ./dist/cjs && echo >./dist/cjs/package.json '{\"type\":\"commonjs\"}'",
     "build:esm": "tsc --project tsconfig.build.json --outDir ./dist/esm --declaration --declarationDir ./dist/esm",
@@ -41,26 +32,16 @@
     "node": ">=16.0.0"
   },
   "devDependencies": {
-<<<<<<< HEAD
     "@connectrpc/connect-conformance": "^2.0.0-alpha.1",
-=======
-    "@connectrpc/connect-conformance": "^1.5.0",
-    "@connectrpc/connect": "1.5.0",
-    "@connectrpc/connect-node": "1.5.0",
->>>>>>> 6575fc15
+    "@connectrpc/connect": "2.0.0-alpha.1",
+    "@connectrpc/connect-node": "2.0.0-alpha.1",
     "@types/express": "^4.17.18",
     "express": "^4.19.2",
     "tsx": "^4.19.0"
   },
   "peerDependencies": {
-<<<<<<< HEAD
     "@bufbuild/protobuf": "^2.0.0",
     "@connectrpc/connect": "2.0.0-alpha.1",
     "@connectrpc/connect-node": "2.0.0-alpha.1"
-=======
-    "@bufbuild/protobuf": "^1.10.0",
-    "@connectrpc/connect": "1.5.0",
-    "@connectrpc/connect-node": "1.5.0"
->>>>>>> 6575fc15
   }
 }
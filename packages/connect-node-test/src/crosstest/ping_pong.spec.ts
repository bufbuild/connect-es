--- conflicted
+++ resolved
@@ -31,21 +31,18 @@
       "@bufbuild/connect-node (Connect, JSON, https) against @bufbuild/connect-node (h1 + tls)",
       "@bufbuild/connect-node (Connect, binary, http) against connect-go (h1)",
       "@bufbuild/connect-node (Connect, JSON, http) against connect-go (h1)",
-<<<<<<< HEAD
       "@bufbuild/connect-node (gRPC, binary, http) against @bufbuild/connect-node (h1)",
       "@bufbuild/connect-node (gRPC, JSON, http) against @bufbuild/connect-node (h1)",
       "@bufbuild/connect-node (gRPC, JSON, https) against @bufbuild/connect-node (h1 + tls)",
       "@bufbuild/connect-node (gRPC, binary, https) against @bufbuild/connect-node (h1 + tls)",
       "@bufbuild/connect-node (gRPC, binary, https) against connect-go (h1)",
       "@bufbuild/connect-node (gRPC, JSON, https) against connect-go (h1)",
-=======
       "@bufbuild/connect-node (gRPC-web, binary, http) against @bufbuild/connect-node (h1)",
       "@bufbuild/connect-node (gRPC-web, JSON, http) against @bufbuild/connect-node (h1)",
       "@bufbuild/connect-node (gRPC-web, JSON, https) against @bufbuild/connect-node (h1 + tls)",
       "@bufbuild/connect-node (gRPC-web, binary, https) against @bufbuild/connect-node (h1 + tls)",
       "@bufbuild/connect-node (gRPC-web, binary, https) against connect-go (h1)",
       "@bufbuild/connect-node (gRPC-web, JSON, https) against connect-go (h1)",
->>>>>>> 4fd499e5
     ],
     (transport) => {
       it("with promise client", async function () {

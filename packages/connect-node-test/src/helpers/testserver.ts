--- conflicted
+++ resolved
@@ -16,17 +16,10 @@
 import * as http from "http";
 import * as https from "https";
 import {
-<<<<<<< HEAD
-  // createConnectHttp2Transport,
-  // createGrpcWebHttp2Transport,
-  // createGrpcHttp2Transport,
-  createGrpcWebHttpTransport,
-=======
   createConnectHttp2Transport,
   createConnectHttpTransport,
   createGrpcWebHttp2Transport,
   createGrpcHttp2Transport,
->>>>>>> 83ff5779
   createHandlers,
   mergeHandlers,
   Transport,
@@ -265,141 +258,6 @@
   const transports = {
     // TODO add http1.1 transports once implemented
     // gRPC
-<<<<<<< HEAD
-    // "@bufbuild/connect-node (gRPC, binary, http2) against @bufbuild/connect-node (h2)":
-    //   (options?: Record<string, unknown>) =>
-    //     createGrpcHttp2Transport({
-    //       ...options,
-    //       baseUrl: servers["@bufbuild/connect-node (h2)"].getUrl(),
-    //       useBinaryFormat: true,
-    //       http2Options: {
-    //         ca: certLocalhost.cert,
-    //       },
-    //     }),
-    // "@bufbuild/connect-node (gRPC, binary, http2) against @bufbuild/connect-node (h2c)":
-    //   (options?: Record<string, unknown>) =>
-    //     createGrpcHttp2Transport({
-    //       ...options,
-    //       baseUrl: servers["@bufbuild/connect-node (h2c)"].getUrl(),
-    //       useBinaryFormat: true,
-    //     }),
-    // "@bufbuild/connect-node (gRPC, JSON, http2) against @bufbuild/connect-node (h2c)":
-    //   (options?: Record<string, unknown>) =>
-    //     createGrpcHttp2Transport({
-    //       ...options,
-    //       baseUrl: servers["@bufbuild/connect-node (h2c)"].getUrl(),
-    //       useBinaryFormat: false,
-    //     }),
-    // "@bufbuild/connect-node (gRPC, binary, http2) against connect-go (h1)": (
-    //   options?: Record<string, unknown>
-    // ) =>
-    //   createGrpcHttp2Transport({
-    //     ...options,
-    //     baseUrl: servers["connect-go (h1)"].getUrl(),
-    //     http2Options: {
-    //       rejectUnauthorized: false, // TODO set up cert for go server correctly
-    //     },
-    //     useBinaryFormat: true,
-    //   }),
-    // "@bufbuild/connect-node (gRPC, JSON, http2) against connect-go (h1)": (
-    //   options?: Record<string, unknown>
-    // ) =>
-    //   createGrpcHttp2Transport({
-    //     ...options,
-    //     baseUrl: servers["connect-go (h1)"].getUrl(),
-    //     http2Options: {
-    //       rejectUnauthorized: false, // TODO set up cert for go server correctly
-    //     },
-    //     useBinaryFormat: false,
-    //   }),
-    // "@bufbuild/connect-node (gRPC, binary, http2) against grpc-go (h2)": (
-    //   options?: Record<string, unknown>
-    // ) =>
-    //   createGrpcHttp2Transport({
-    //     ...options,
-    //     baseUrl: servers["grpc-go (h2)"].getUrl(),
-    //     http2Options: {
-    //       rejectUnauthorized: false, // TODO set up cert for go server correctly
-    //     },
-    //     useBinaryFormat: true,
-    //   }),
-
-    // // Connect
-    // "@bufbuild/connect-node (Connect, binary, http2) against @bufbuild/connect-node (h2c)":
-    //   (options?: Record<string, unknown>) =>
-    //     createConnectHttp2Transport({
-    //       ...options,
-    //       baseUrl: servers["@bufbuild/connect-node (h2c)"].getUrl(),
-    //       useBinaryFormat: true,
-    //     }),
-    // "@bufbuild/connect-node (Connect, JSON, http2) against @bufbuild/connect-node (h2c)":
-    //   (options?: Record<string, unknown>) =>
-    //     createConnectHttp2Transport({
-    //       ...options,
-    //       baseUrl: servers["@bufbuild/connect-node (h2c)"].getUrl(),
-    //       useBinaryFormat: false,
-    //     }),
-    // "@bufbuild/connect-node (Connect, binary, http2) against connect-go (h1)": (
-    //   options?: Record<string, unknown>
-    // ) =>
-    //   createConnectHttp2Transport({
-    //     ...options,
-    //     baseUrl: servers["connect-go (h1)"].getUrl(),
-    //     http2Options: {
-    //       rejectUnauthorized: false, // TODO set up cert for go server correctly
-    //     },
-    //     useBinaryFormat: true,
-    //   }),
-    // "@bufbuild/connect-node (Connect, JSON, http2) against connect-go (h1)": (
-    //   options?: Record<string, unknown>
-    // ) =>
-    //   createConnectHttp2Transport({
-    //     ...options,
-    //     baseUrl: servers["connect-go (h1)"].getUrl(),
-    //     http2Options: {
-    //       rejectUnauthorized: false, // TODO set up cert for go server correctly
-    //     },
-    //     useBinaryFormat: false,
-    //   }),
-
-    // gRPC-web
-    // "@bufbuild/connect-node (gRPC-web, binary, http2) against @bufbuild/connect-node (h2c)":
-    //   (options?: Record<string, unknown>) =>
-    //     createGrpcWebHttp2Transport({
-    //       ...options,
-    //       baseUrl: servers["@bufbuild/connect-node (h2c)"].getUrl(),
-    //       useBinaryFormat: true,
-    //     }),
-    // "@bufbuild/connect-node (gRPC-web, JSON, http2) against @bufbuild/connect-node (h2c)":
-    //   (options?: Record<string, unknown>) =>
-    //     createGrpcWebHttp2Transport({
-    //       ...options,
-    //       baseUrl: servers["@bufbuild/connect-node (h2c)"].getUrl(),
-    //       useBinaryFormat: false,
-    //     }),
-    // "@bufbuild/connect-node (gRPC-web, binary, http2) against connect-go (h1)":
-    //   (options?: Record<string, unknown>) =>
-    //     createGrpcWebHttp2Transport({
-    //       ...options,
-    //       baseUrl: servers["connect-go (h1)"].getUrl(),
-    //       http2Options: {
-    //         rejectUnauthorized: false, // TODO set up cert for go server correctly
-    //       },
-    //       useBinaryFormat: true,
-    //     }),
-    // "@bufbuild/connect-node (gRPC-web, JSON, http2) against connect-go (h1)": (
-    //   options?: Record<string, unknown>
-    // ) =>
-    //   createGrpcWebHttp2Transport({
-    //     ...options,
-    //     baseUrl: servers["connect-go (h1)"].getUrl(),
-    //     http2Options: {
-    //       rejectUnauthorized: false, // TODO set up cert for go server correctly
-    //     },
-    //     useBinaryFormat: false,
-    //   }),
-    "@bufbuild/connect-node (gRPC-web, JSON, http) against @bufbuild/connect-node (h1)":
-=======
     "@bufbuild/connect-node (gRPC, binary, http2) against @bufbuild/connect-node (h2)":
       (options?: Record<string, unknown>) =>
         createGrpcHttp2Transport({
@@ -566,14 +424,26 @@
           useBinaryFormat: false,
         }),
     "@bufbuild/connect-node (gRPC-web, binary, http2) against connect-go (h1)":
->>>>>>> 83ff5779
-      (options?: Record<string, unknown>) =>
-        // eslint-disable-next-line @typescript-eslint/no-unsafe-call
-        createGrpcWebHttpTransport({
-          ...options,
-          baseUrl: servers["@bufbuild/connect-node (h1)"].getUrl(),
-          useBinaryFormat: true,
-        }) as Transport,
+      (options?: Record<string, unknown>) =>
+        createGrpcWebHttp2Transport({
+          ...options,
+          baseUrl: servers["connect-go (h1)"].getUrl(),
+          http2Options: {
+            rejectUnauthorized: false, // TODO set up cert for go server correctly
+          },
+          useBinaryFormat: true,
+        }),
+    "@bufbuild/connect-node (gRPC-web, JSON, http2) against connect-go (h1)": (
+      options?: Record<string, unknown>
+    ) =>
+      createGrpcWebHttp2Transport({
+        ...options,
+        baseUrl: servers["connect-go (h1)"].getUrl(),
+        http2Options: {
+          rejectUnauthorized: false, // TODO set up cert for go server correctly
+        },
+        useBinaryFormat: false,
+      }),
   } as const;
 
   return {

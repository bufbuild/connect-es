--- conflicted
+++ resolved
@@ -14,14 +14,9 @@
     "default": "./dist/esm/index.js"
   },
   "dependencies": {
-<<<<<<< HEAD
-    "@bufbuild/connect-core": "0.3.1",
-    "@bufbuild/connect-node": "0.3.1",
-=======
     "@bufbuild/connect-core": "0.3.2",
     "@bufbuild/connect-node": "0.3.2",
     "@bufbuild/connect-web-next": "0.3.2",
->>>>>>> ffaf4e92
     "@grpc/grpc-js": "^1.7.1",
     "@types/jasmine": "^4.3.0",
     "@types/long": "^5.0.0",

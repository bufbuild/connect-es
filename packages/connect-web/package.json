{
  "name": "@connectrpc/connect-web",
  "version": "2.0.1",
  "license": "Apache-2.0",
  "repository": {
    "type": "git",
    "url": "https://github.com/connectrpc/connect-es.git",
    "directory": "packages/connect-web"
  },
  "scripts": {
    "prebuild": "rm -rf ./dist/*",
    "build": "npm run build:cjs && npm run build:esm",
    "build:cjs": "tsc --project tsconfig.build.json --module commonjs --verbatimModuleSyntax false --moduleResolution node10 --outDir ./dist/cjs && echo >./dist/cjs/package.json '{\"type\":\"commonjs\"}'",
    "build:esm": "tsc --project tsconfig.build.json --outDir ./dist/esm",
    "conformance:safari": "npm run conformance:safari:promise && npm run conformance:client:safari:callback",
    "conformance:safari:promise": "connectconformance --mode client --conf conformance/conformance-web.yaml -- tsx conformance/client.ts --browser safari",
    "conformance:safari:callback": "connectconformance --mode client --conf conformance/conformance-web.yaml -- tsx conformance/client.ts --browser safari --useCallbackClient",
    "conformance:chrome:promise": "connectconformance --mode client --conf conformance/conformance-web.yaml -- tsx conformance/client.ts --browser chrome",
    "conformance:chrome:callback": "connectconformance --mode client --conf conformance/conformance-web.yaml -- tsx conformance/client.ts --browser chrome --useCallbackClient",
    "conformance:firefox:promise": "connectconformance --mode client --conf conformance/conformance-web.yaml -- tsx conformance/client.ts --browser firefox",
    "conformance:firefox:callback": "connectconformance --mode client --conf conformance/conformance-web.yaml -- tsx conformance/client.ts --browser firefox --useCallbackClient",
    "conformance:node:promise": "connectconformance --mode client --conf conformance/conformance-web-node.yaml -- tsx conformance/client.ts --browser node",
    "conformance:node:callback": "connectconformance --mode client --conf conformance/conformance-web-node.yaml -- tsx conformance/client.ts --browser node --useCallbackClient",
    "test": "jasmine --config=jasmine.json",
    "generate": "buf generate --template browserstack/buf.gen.yaml",
    "postgenerate": "license-header browserstack/gen",
    "test-browserstack": "wdio run ./browserstack/wdio.browserstack.conf.js",
    "format": "prettier --write --ignore-unknown '.' '!dist' '!browserstack/gen'",
    "license-header": "license-header",
    "lint": "eslint --max-warnings 0 .",
    "attw": "attw --pack"
  },
  "type": "module",
  "sideEffects": false,
  "main": "./dist/cjs/index.js",
  "exports": {
    ".": {
      "import": "./dist/esm/index.js",
      "require": "./dist/cjs/index.js"
    }
  },
  "devDependencies": {
    "@bufbuild/buf": "^1.50.0",
    "@bufbuild/protoc-gen-es": "^2.2.3",
    "@connectrpc/connect-conformance": "^2.0.1",
    "@wdio/jasmine-framework": "^9.7.2",
    "@wdio/cli": "^9.7.2",
<<<<<<< HEAD
    "@wdio/local-runner": "^9.7.2",
    "@wdio/browserstack-service": "^9.5.1",
=======
    "@wdio/local-runner": "^9.5.1",
    "@wdio/browserstack-service": "^9.7.2",
>>>>>>> 14fd38f3
    "jasmine": "^5.5.0",
    "webdriverio": "^9.7.2"
  },
  "peerDependencies": {
    "@bufbuild/protobuf": "^2.2.0",
    "@connectrpc/connect": "2.0.1"
  }
}<|MERGE_RESOLUTION|>--- conflicted
+++ resolved
@@ -45,13 +45,8 @@
     "@connectrpc/connect-conformance": "^2.0.1",
     "@wdio/jasmine-framework": "^9.7.2",
     "@wdio/cli": "^9.7.2",
-<<<<<<< HEAD
     "@wdio/local-runner": "^9.7.2",
-    "@wdio/browserstack-service": "^9.5.1",
-=======
-    "@wdio/local-runner": "^9.5.1",
     "@wdio/browserstack-service": "^9.7.2",
->>>>>>> 14fd38f3
     "jasmine": "^5.5.0",
     "webdriverio": "^9.7.2"
   },

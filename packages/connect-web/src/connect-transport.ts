// Copyright 2021-2022 Buf Technologies, Inc.
//
// Licensed under the Apache License, Version 2.0 (the "License");
// you may not use this file except in compliance with the License.
// You may obtain a copy of the License at
//
//      http://www.apache.org/licenses/LICENSE-2.0
//
// Unless required by applicable law or agreed to in writing, software
// distributed under the License is distributed on an "AS IS" BASIS,
// WITHOUT WARRANTIES OR CONDITIONS OF ANY KIND, either express or implied.
// See the License for the specific language governing permissions and
// limitations under the License.

import {
  AnyMessage,
  BinaryReadOptions,
  BinaryWriteOptions,
  IMessageTypeRegistry,
  JsonReadOptions,
  JsonValue,
  JsonWriteOptions,
  Message,
  MethodInfo,
  MethodKind,
  PartialMessage,
  ServiceType,
} from "@bufbuild/protobuf";
<<<<<<< HEAD
import { ConnectError } from "./connect-error.js";
import { Code, codeFromConnectHttpStatus } from "./code.js";
import type { ClientTransport } from "./client-transport.js";
=======
import { ConnectError, connectErrorFromJson } from "./connect-error.js";
import { codeFromConnectHttpStatus, Code } from "./code.js";
>>>>>>> 8f88f704
import type {
  Interceptor,
  StreamResponse,
  UnaryRequest,
  UnaryResponse,
} from "./client-interceptor.js";
import { runServerStream, runUnary } from "./client-interceptor.js";
import { createEnvelopeReadableStream, encodeEnvelopes } from "./envelope.js";
import { newParseError } from "./private/new-parse-error.js";
import { mergeHeaders } from "./http-headers.js";
import { connectErrorFromReason } from "./private/connect-error-from-reason.js";

export interface ConnectTransportOptions {
  /**
   * Base URI for all HTTP requests.
   *
   * Requests will be made to <baseUrl>/<package>.<service>/method
   *
   * Example: `baseUrl: "https://example.com/my-api"`
   *
   * This will make a `POST /my-api/my_package.MyService/Foo` to
   * `example.com` via HTTPS.
   */
  baseUrl: string;

  /**
   * By default, connect-web clients use the JSON format.
   */
  useBinaryFormat?: boolean;

  /**
   * Controls what the fetch client will do with credentials, such as
   * Cookies. The default value is "same-origin". For reference, see
   * https://fetch.spec.whatwg.org/#concept-request-credentials-mode
   */
  credentials?: RequestCredentials;

  // TODO explain
  // TODO instead of requiring the registry upfront, provide a function to parse raw details?
  errorDetailRegistry?: IMessageTypeRegistry;

  /**
   * Options for the JSON format.
   */
  jsonOptions?: Partial<JsonReadOptions & JsonWriteOptions>;

  /**
   * Options for the binary wire format.
   */
  binaryOptions?: Partial<BinaryReadOptions & BinaryWriteOptions>;

  // TODO
  interceptors?: Interceptor[];
}

export function createConnectTransport(
  options: ConnectTransportOptions
): ClientTransport {
  const useBinaryFormat = options.useBinaryFormat ?? false;
  return {
    async unary<
      I extends Message<I> = AnyMessage,
      O extends Message<O> = AnyMessage
    >(
      service: ServiceType,
      method: MethodInfo<I, O>,
      signal: AbortSignal | undefined,
      timeoutMs: number | undefined,
      header: HeadersInit | undefined,
      message: PartialMessage<I>
    ): Promise<UnaryResponse<O>> {
      try {
        return await runUnary<I, O>(
          {
            stream: false,
            service,
            method,
            url: `${options.baseUrl}/${service.typeName}/${method.name}`,
            init: {
              method: "POST",
              credentials: options.credentials ?? "same-origin",
              redirect: "error",
              mode: "cors",
            },
            header: createConnectRequestHeaders(
              header,
              timeoutMs,
              method.kind,
              useBinaryFormat
            ),
            message:
              message instanceof method.I ? message : new method.I(message),
            signal: signal ?? new AbortController().signal,
          },
          async (unaryRequest: UnaryRequest<I>): Promise<UnaryResponse<O>> => {
            const response = await fetch(unaryRequest.url, {
              ...unaryRequest.init,
              headers: unaryRequest.header,
              signal: unaryRequest.signal,
              body: createConnectRequestBody(
                unaryRequest.message,
                method.kind,
                useBinaryFormat,
                options.jsonOptions
              ),
            });

            const responseType = response.headers.get("Content-Type") ?? "";
            if (response.status != 200) {
<<<<<<< HEAD
              if (responseType == "application/json") {
                throw ConnectError.fromJson(
                  (await response.json()) as JsonValue,
                  {
                    typeRegistry: options.errorDetailRegistry,
                    metadata: mergeHeaders(
                      ...demuxHeaderTrailers(response.headers)
                    ),
=======
              handler.onTrailer?.(head.trailer);
              if (head.contentType == "application/json") {
                throw connectErrorFromJson(
                  (await response.json()) as JsonValue,
                  {
                    typeRegistry: transportOptions.typeRegistry,
                    metadata: head.trailer,
>>>>>>> 8f88f704
                  }
                );
              }
              throw new ConnectError(
                `HTTP ${response.status} ${response.statusText}`,
                codeFromConnectHttpStatus(response.status)
              );
            }
            expectContentType(responseType, false, useBinaryFormat);

            const [demuxedHeader, demuxedTrailer] = demuxHeaderTrailers(
              response.headers
            );

            return <UnaryResponse<O>>{
              stream: false,
              service,
              method,
              header: demuxedHeader,
              message: useBinaryFormat
                ? method.O.fromBinary(
                    new Uint8Array(await response.arrayBuffer()),
                    options.binaryOptions
                  )
                : method.O.fromJson(
                    (await response.json()) as JsonValue,
                    options.jsonOptions
                  ),
              trailer: demuxedTrailer,
            };
          },
          options.interceptors
        );
      } catch (e) {
        throw connectErrorFromReason(e);
      }
    },
    async serverStream<
      I extends Message<I> = AnyMessage,
      O extends Message<O> = AnyMessage
    >(
      service: ServiceType,
      method: MethodInfo<I, O>,
      signal: AbortSignal | undefined,
      timeoutMs: number | undefined,
      header: HeadersInit | undefined,
      message: PartialMessage<I>
    ): Promise<StreamResponse<O>> {
      try {
        return await runServerStream<I, O>(
          <UnaryRequest<I>>{
            stream: false,
            service,
            method,
            url: `${options.baseUrl}/${service.typeName}/${method.name}`,
            init: {
              method: "POST",
              credentials: options.credentials ?? "same-origin",
              redirect: "error",
              mode: "cors",
            },
            header: createConnectRequestHeaders(
              header,
              timeoutMs,
              method.kind,
              useBinaryFormat
            ),
            message:
              message instanceof method.I ? message : new method.I(message),
            signal: signal ?? new AbortController().signal,
          },
          async (unaryRequest: UnaryRequest<I>): Promise<StreamResponse<O>> => {
            const response = await fetch(unaryRequest.url, {
              ...unaryRequest.init,
              headers: unaryRequest.header,
              signal: unaryRequest.signal,
              body: createConnectRequestBody(
                unaryRequest.message,
                method.kind,
                useBinaryFormat,
                options.jsonOptions
              ),
            });

            const responseType = response.headers.get("Content-Type") ?? "";
            if (response.status != 200) {
<<<<<<< HEAD
              if (responseType == "application/json") {
                throw ConnectError.fromJson(
                  (await response.json()) as JsonValue,
                  {
                    typeRegistry: options.errorDetailRegistry,
                    metadata: mergeHeaders(
                      ...demuxHeaderTrailers(response.headers)
                    ),
=======
              handler.onTrailer?.(head.trailer);
              if (head.contentType == "application/json") {
                throw connectErrorFromJson(
                  (await response.json()) as JsonValue,
                  {
                    typeRegistry: transportOptions.typeRegistry,
                    metadata: head.header,
>>>>>>> 8f88f704
                  }
                );
              }
              throw new ConnectError(
                `HTTP ${response.status} ${response.statusText}`,
                codeFromConnectHttpStatus(response.status)
              );
            }
            expectContentType(responseType, true, useBinaryFormat);

            if (response.body === null) {
              throw "missing response body";
            }
            const reader = createEnvelopeReadableStream(
              response.body
            ).getReader();

            let endStreamReceived = false;
            return <StreamResponse<O>>{
              stream: true,
              service,
              method,
              header: response.headers,
              trailer: new Headers(),
              async read(): Promise<ReadableStreamDefaultReadResult<O>> {
                const result = await reader.read();
                if (result.done) {
                  if (!endStreamReceived) {
                    throw new ConnectError("missing EndStreamResponse");
                  }
                  return {
                    done: true,
                    value: undefined,
                  };
                }
                if (
                  (result.value.flags & endStreamResponseFlag) ===
                  endStreamResponseFlag
                ) {
                  endStreamReceived = true;
                  const endStream = EndStream.fromJsonString(
                    new TextDecoder().decode(result.value.data),
                    {
                      typeRegistry: options.errorDetailRegistry,
                    }
                  );
                  endStream.metadata.forEach((value, key) =>
                    this.trailer.append(key, value)
                  );
                  if (endStream.error) {
                    throw endStream.error;
                  }
                  return {
                    done: true,
                    value: undefined,
                  };
                }
                return {
                  done: false,
                  value: useBinaryFormat
                    ? method.O.fromBinary(
                        result.value.data,
                        options.binaryOptions
                      )
                    : method.O.fromJsonString(
                        new TextDecoder().decode(result.value.data),
                        options.jsonOptions
                      ),
                };
              },
            };
          },
          options.interceptors
        );
      } catch (e) {
        throw connectErrorFromReason(e);
      }
    },
  };
}

function createConnectRequestBody<T extends Message<T>>(
  message: T,
  methodKind: MethodKind,
  useBinaryFormat: boolean,
  jsonOptions: Partial<JsonWriteOptions> | undefined
): BodyInit {
  const encoded = useBinaryFormat
    ? message.toBinary()
    : message.toJsonString(jsonOptions);
  if (methodKind == MethodKind.Unary) {
    return encoded;
  }
  const data =
    typeof encoded == "string" ? new TextEncoder().encode(encoded) : encoded;
  return encodeEnvelopes(
    {
      data,
      flags: 0b00000000,
    },
    {
      data: new Uint8Array(0),
      flags: endStreamResponseFlag,
    }
  );
}

function createConnectRequestHeaders(
  headers: HeadersInit | undefined,
  timeoutMs: number | undefined,
  methodKind: MethodKind,
  useBinaryFormat: boolean
): Headers {
  const result = new Headers(headers);
  let type = "application/";
  if (methodKind != MethodKind.Unary) {
    type += "connect+";
  }
  type += useBinaryFormat ? "proto" : "json";
  result.set("Content-Type", type);
  if (timeoutMs !== undefined) {
    result.set("Connect-Timeout-Ms", `${timeoutMs}`);
  }
  return result;
}

function expectContentType(
  contentType: string | null,
  stream: boolean,
  binaryFormat: boolean
): void {
  const match = contentType?.match(/^application\/(connect\+)?(json|proto)$/);
  const gotBinaryFormat = match && match[2] == "proto";
  if (!match || stream !== !!match[1] || binaryFormat !== gotBinaryFormat) {
    throw new ConnectError(
      `unexpected response content type ${String(contentType)}`,
      Code.Internal
    );
  }
}

/**
 * In unary RPCs, Connect transports trailing metadata as response header
 * fields, prefixed with "trailer-".
 *
 * This function demuxes headers and trailers into two separate Headers
 * objects.
 */
function demuxHeaderTrailers(
  header: Headers
): [header: Headers, trailer: Headers] {
  const h = new Headers(),
    t = new Headers();
  header.forEach((value, key) => {
    if (key.toLowerCase().startsWith("trailer-")) {
      t.set(key.substring(8), value);
    } else {
      h.set(key, value);
    }
  });
  return [h, t];
}

const endStreamResponseFlag = 0b00000010;

/**
 * Represents the EndStreamResponse of the Connect protocol.
 */
class EndStream {
  error?: ConnectError;

  metadata: Headers;

  constructor(metadata: Headers, error?: ConnectError) {
    this.metadata = metadata;
    this.error = error;
  }

  /**
   * Parse an EndStreamResponse from a JSON string.
   * Will throw a ConnectError in case the JSON is malformed.
   */
  static fromJsonString(
    jsonString: string,
    options?: { typeRegistry?: IMessageTypeRegistry }
  ): EndStream {
    let json: JsonValue;
    try {
      // eslint-disable-next-line @typescript-eslint/no-unsafe-assignment
      json = JSON.parse(jsonString);
    } catch (e) {
      throw newParseError(e, "", false);
    }
    return this.fromJson(json, options);
  }

  /**
   * Parse an EndStreamResponse from a JSON value.
   * Will return a ConnectError, but throw one in case the JSON is malformed.
   */
  static fromJson(
    jsonValue: JsonValue,
    options?: { typeRegistry?: IMessageTypeRegistry }
  ): EndStream {
    if (
      typeof jsonValue != "object" ||
      jsonValue == null ||
      Array.isArray(jsonValue)
    ) {
      throw newParseError(jsonValue);
    }
    const metadata = new Headers();
    if ("metadata" in jsonValue) {
      if (
        typeof jsonValue.metadata != "object" ||
        jsonValue.metadata == null ||
        Array.isArray(jsonValue.metadata)
      ) {
        throw newParseError(jsonValue, ".metadata");
      }
      for (const [key, values] of Object.entries(jsonValue.metadata)) {
        if (
          !Array.isArray(values) ||
          values.some((value) => typeof value != "string")
        ) {
          throw newParseError(values, `.metadata["${key}"]`);
        }
        for (const value of values) {
          metadata.append(key, value as string);
        }
      }
    }
    let error: ConnectError | undefined;
    if ("error" in jsonValue) {
      if (
        typeof jsonValue.error != "object" ||
        jsonValue.error == null ||
        Array.isArray(jsonValue.error)
      ) {
        throw newParseError(jsonValue, ".error");
      }
      if (Object.keys(jsonValue.error).length > 0) {
        try {
          error = connectErrorFromJson(jsonValue.error, {
            ...options,
            metadata,
          });
        } catch (e) {
          throw newParseError(e, ".error", false);
        }
      }
    }
    return new EndStream(metadata, error);
  }
}<|MERGE_RESOLUTION|>--- conflicted
+++ resolved
@@ -26,14 +26,9 @@
   PartialMessage,
   ServiceType,
 } from "@bufbuild/protobuf";
-<<<<<<< HEAD
-import { ConnectError } from "./connect-error.js";
-import { Code, codeFromConnectHttpStatus } from "./code.js";
-import type { ClientTransport } from "./client-transport.js";
-=======
 import { ConnectError, connectErrorFromJson } from "./connect-error.js";
 import { codeFromConnectHttpStatus, Code } from "./code.js";
->>>>>>> 8f88f704
+import type { ClientTransport } from "./client-transport.js";
 import type {
   Interceptor,
   StreamResponse,
@@ -143,24 +138,14 @@
 
             const responseType = response.headers.get("Content-Type") ?? "";
             if (response.status != 200) {
-<<<<<<< HEAD
               if (responseType == "application/json") {
-                throw ConnectError.fromJson(
+                throw connectErrorFromJson(
                   (await response.json()) as JsonValue,
                   {
                     typeRegistry: options.errorDetailRegistry,
                     metadata: mergeHeaders(
                       ...demuxHeaderTrailers(response.headers)
                     ),
-=======
-              handler.onTrailer?.(head.trailer);
-              if (head.contentType == "application/json") {
-                throw connectErrorFromJson(
-                  (await response.json()) as JsonValue,
-                  {
-                    typeRegistry: transportOptions.typeRegistry,
-                    metadata: head.trailer,
->>>>>>> 8f88f704
                   }
                 );
               }
@@ -247,24 +232,14 @@
 
             const responseType = response.headers.get("Content-Type") ?? "";
             if (response.status != 200) {
-<<<<<<< HEAD
               if (responseType == "application/json") {
-                throw ConnectError.fromJson(
+                throw connectErrorFromJson(
                   (await response.json()) as JsonValue,
                   {
                     typeRegistry: options.errorDetailRegistry,
                     metadata: mergeHeaders(
                       ...demuxHeaderTrailers(response.headers)
                     ),
-=======
-              handler.onTrailer?.(head.trailer);
-              if (head.contentType == "application/json") {
-                throw connectErrorFromJson(
-                  (await response.json()) as JsonValue,
-                  {
-                    typeRegistry: transportOptions.typeRegistry,
-                    metadata: head.header,
->>>>>>> 8f88f704
                   }
                 );
               }

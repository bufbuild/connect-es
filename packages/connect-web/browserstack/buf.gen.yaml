--- conflicted
+++ resolved
@@ -5,13 +5,6 @@
 plugins:
   - local: protoc-gen-es
     out: browserstack/gen
-<<<<<<< HEAD
-    opt: target=ts
-=======
-    opt: target=ts
-  - local: protoc-gen-connect-es
-    out: browserstack/gen
     opt: target=ts
 inputs:
-  - module: buf.build/connectrpc/eliza
->>>>>>> 86299a80
+  - module: buf.build/connectrpc/eliza
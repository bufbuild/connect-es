// Copyright 2021-2023 Buf Technologies, Inc.
//
// Licensed under the Apache License, Version 2.0 (the "License");
// you may not use this file except in compliance with the License.
// You may obtain a copy of the License at
//
//      http://www.apache.org/licenses/LICENSE-2.0
//
// Unless required by applicable law or agreed to in writing, software
// distributed under the License is distributed on an "AS IS" BASIS,
// WITHOUT WARRANTIES OR CONDITIONS OF ANY KIND, either express or implied.
// See the License for the specific language governing permissions and
// limitations under the License.

import {
  appendHeaders,
  Code,
  compressedFlag,
  Compression,
  ConnectError,
  createClientMethodSerializers,
  createMethodUrl,
  encodeEnvelope,
  Interceptor,
  runStreaming,
  runUnary,
  StreamingConn,
  StreamingRequest,
  Transport,
  UnaryRequest,
  UnaryResponse,
} from "@bufbuild/connect-core";
import {
  createRequestHeaderWithCompression,
  endStreamFlag,
  endStreamFromJson,
  errorFromJson,
  trailerDemux,
<<<<<<< HEAD
  validateResponseWithCompression,
=======
  validateResponse,
  headerStreamAcceptEncoding,
  headerStreamEncoding,
  headerUnaryAcceptEncoding,
  headerUnaryEncoding,
>>>>>>> ea2ceec7
} from "@bufbuild/connect-core/protocol-connect";
import type {
  AnyMessage,
  BinaryReadOptions,
  BinaryWriteOptions,
  JsonReadOptions,
  JsonWriteOptions,
  Message,
  MethodInfo,
  PartialMessage,
  ServiceType,
} from "@bufbuild/protobuf";
import type { ReadableStreamReadResultLike } from "./lib.dom.streams.js";
import * as http2 from "http2";
import { webHeaderToNodeHeaders } from "./private/web-header-to-node-headers.js";
import { defer } from "./private/defer.js";
import {
  end,
  jsonParse,
  readEnvelope,
  readResponseHeader,
  readToEnd,
  write,
} from "./private/io.js";
import { connectErrorFromNodeReason } from "./private/node-error.js";
import { compressionBrotli, compressionGzip } from "./compression.js";
import { validateReadMaxBytesOption } from "./private/validate-read-max-bytes-option.js";

/**
 * Options used to configure the Connect transport.
 */
export interface ConnectHttp2TransportOptions {
  /**
   * Base URI for all HTTP requests.
   *
   * Requests will be made to <baseUrl>/<package>.<service>/method
   *
   * Example: `baseUrl: "https://example.com/my-api"`
   *
   * This will make a `POST /my-api/my_package.MyService/Foo` to
   * `example.com` via HTTPS.
   */
  baseUrl: string;

  /**
   * By default, connect-node clients use the binary format.
   */
  useBinaryFormat?: boolean;

  // TODO document
  http2Options?: http2.ClientSessionOptions | http2.SecureClientSessionOptions;

  // TODO document
  acceptCompression?: Compression[];
  sendCompression?: Compression;
  compressMinBytes?: number;
  readMaxBytes?: number;
  sendMaxBytes?: number;

  /**
   * Interceptors that should be applied to all calls running through
   * this transport. See the Interceptor type for details.
   */
  interceptors?: Interceptor[];

  /**
   * Options for the JSON format.
   */
  jsonOptions?: Partial<JsonReadOptions & JsonWriteOptions>;

  /**
   * Options for the binary wire format.
   */
  binaryOptions?: Partial<BinaryReadOptions & BinaryWriteOptions>;
}

/**
 * Create a Transport for the Connect protocol using the Node.js `http2`
 * package.
 */
export function createConnectHttp2Transport(
  options: ConnectHttp2TransportOptions
): Transport {
  const useBinaryFormat = options.useBinaryFormat ?? false;
  const readMaxBytes = validateReadMaxBytesOption(options.readMaxBytes);
  const compressMinBytes = options.compressMinBytes ?? 0;
  const acceptCompression = options.acceptCompression ?? [
    compressionGzip,
    compressionBrotli,
  ];
  return {
    async unary<
      I extends Message<I> = AnyMessage,
      O extends Message<O> = AnyMessage
    >(
      service: ServiceType,
      method: MethodInfo<I, O>,
      signal: AbortSignal | undefined,
      timeoutMs: number | undefined,
      header: HeadersInit | undefined,
      message: PartialMessage<I>
    ): Promise<UnaryResponse<O>> {
      const { normalize, serialize, parse } = createClientMethodSerializers(
        method,
        useBinaryFormat,
        options.jsonOptions,
        options.binaryOptions
      );
      try {
        return await runUnary<I, O>(
          {
            stream: false,
            service,
            method,
            url: createMethodUrl(options.baseUrl, service, method),
            init: {},
            header: createRequestHeaderWithCompression(
              method.kind,
              useBinaryFormat,
              timeoutMs,
              header,
              acceptCompression.map((c) => c.name),
              options.sendCompression?.name
            ),
            message: normalize(message),
            signal: signal ?? new AbortController().signal,
          },
          async (req: UnaryRequest<I>): Promise<UnaryResponse<O>> => {
            // TODO(TCN-884) We create a new session for every request - we should share a connection instead,
            //      and offer control over connection state via methods / properties on the transport.
            const session: http2.ClientHttp2Session =
              await new Promise<http2.ClientHttp2Session>((resolve, reject) => {
                const s = http2.connect(
                  // Userinfo (user ID and password), path, querystring, and fragment details in the URL will be ignored.
                  // See https://nodejs.org/api/http2.html#http2connectauthority-options-listener
                  req.url,
                  options.http2Options,
                  (s) => resolve(s)
                );
                s.on("error", (err) => reject(err));
              });

            // TODO(TCN-785) honor sendMaxBytes
            let requestBody = serialize(req.message);
            if (
              options.sendCompression !== undefined &&
              requestBody.length >= compressMinBytes
            ) {
              requestBody = await options.sendCompression.compress(requestBody);
            } else {
              // We did not apply compression, so we have to remove the Content-Encoding
              // header that may have been set.
              req.header.delete(headerUnaryEncoding);
            }

            const stream = session.request(
              {
                ...webHeaderToNodeHeaders(req.header),
                ":method": "POST",
                ":path": new URL(req.url).pathname,
              },
              {
                signal: req.signal,
              }
            );
            const headerPromise = readResponseHeader(stream);
            await write(stream, requestBody);
            await end(stream);
            const [responseStatus, responseHeader] = await headerPromise;
            const { compression, isConnectUnaryError } =
              validateResponseWithCompression(
                method.kind,
                useBinaryFormat,
                acceptCompression,
                responseStatus,
                responseHeader
              );
            let responseBody = await readToEnd(stream); // TODO(TCN-785) honor readMaxBytes
            if (compression) {
              responseBody = await compression.decompress(
                responseBody,
                readMaxBytes
              );
            }
            if (isConnectUnaryError) {
              throw errorFromJson(
                jsonParse(responseBody),
                appendHeaders(...trailerDemux(responseHeader))
              );
            }
            const responseMessage = parse(responseBody);
            const [header, trailer] = trailerDemux(responseHeader);
            return <UnaryResponse<O>>{
              stream: false,
              service,
              method,
              header,
              message: responseMessage,
              trailer,
            };
          },
          options.interceptors
        );
      } catch (e) {
        throw connectErrorFromNodeReason(e);
      }
    },

    async stream<
      I extends Message<I> = AnyMessage,
      O extends Message<O> = AnyMessage
    >(
      service: ServiceType,
      method: MethodInfo<I, O>,
      signal: AbortSignal | undefined,
      timeoutMs: number | undefined,
      header: HeadersInit | undefined
    ): Promise<StreamingConn<I, O>> {
      const { normalize, serialize, parse } = createClientMethodSerializers(
        method,
        useBinaryFormat,
        options.jsonOptions,
        options.binaryOptions
      );
      return runStreaming<I, O>(
        {
          stream: true,
          service,
          method,
          url: createMethodUrl(options.baseUrl, service, method),
          init: {
            method: "POST",
            redirect: "error",
            mode: "cors",
          },
          signal: signal ?? new AbortController().signal,
          header: createRequestHeaderWithCompression(
            method.kind,
            useBinaryFormat,
            timeoutMs,
            header,
            acceptCompression.map((c) => c.name),
            options.sendCompression?.name
          ),
        },
        async (req: StreamingRequest<I, O>) => {
          try {
            // TODO(TCN-884) We create a new session for every request - we should share a connection instead,
            //      and offer control over connection state via methods / properties on the transport.
            const session: http2.ClientHttp2Session =
              await new Promise<http2.ClientHttp2Session>((resolve, reject) => {
                const s = http2.connect(
                  // Userinfo (user ID and password), path, querystring, and fragment details in the URL will be ignored.
                  // See https://nodejs.org/api/http2.html#http2connectauthority-options-listener
                  req.url,
                  options.http2Options,
                  (s) => resolve(s)
                );
                s.on("error", (err) => reject(err));
              });
            const stream = session.request(
              {
                ...webHeaderToNodeHeaders(req.header),
                ":method": "POST",
                ":path": new URL(req.url).pathname,
              },
              {
                signal: req.signal,
              }
            );
            const headersPromise = readResponseHeader(stream);
            let endStreamReceived = false;
            const responseTrailer = defer<Headers>();
            const conn: StreamingConn<I, O> = {
              ...req,
              responseHeader: headersPromise.then(([, header]) => header),
              responseTrailer,
              closed: false,
              async send(message: PartialMessage<I>): Promise<void> {
                if (stream.writableEnded) {
                  throw new ConnectError(
                    "cannot send, stream is already closed"
                  );
                }
                let flags = 0;
                let body = serialize(normalize(message));
                if (
                  options.sendCompression &&
                  body.length >= compressMinBytes
                ) {
                  flags = flags | compressedFlag;
                  body = await options.sendCompression.compress(body);
                }
                const enveloped = encodeEnvelope(flags, body);
                try {
                  await write(stream, enveloped);
                } catch (e) {
                  throw connectErrorFromNodeReason(e);
                }
              },
              async close(): Promise<void> {
                if (stream.writableEnded) {
                  throw new ConnectError(
                    "cannot close, stream is already closed"
                  );
                }
                this.closed = true;
                await end(stream);
              },
              async read(): Promise<ReadableStreamReadResultLike<O>> {
                const [responseStatus, responseHeader] = await headersPromise;
                const { compression } = validateResponseWithCompression(
                  method.kind,
                  useBinaryFormat,
                  acceptCompression,
                  responseStatus,
                  responseHeader
                );
                try {
                  const result = await readEnvelope(stream);
                  if (result.done) {
                    if (!endStreamReceived) {
                      throw new ConnectError("missing EndStreamResponse");
                    }
                    return {
                      done: true,
                    };
                  }
                  const flags = result.value.flags;
                  let data = result.value.data;
                  if ((flags & compressedFlag) === compressedFlag) {
                    if (!compression) {
                      throw new ConnectError(
                        `received compressed envelope, but no content-encoding`,
                        Code.InvalidArgument
                      );
                    }
                    data = await compression.decompress(data, readMaxBytes);
                  }
                  if ((flags & endStreamFlag) === endStreamFlag) {
                    endStreamReceived = true;
                    const endStream = endStreamFromJson(data);
                    responseTrailer.resolve(endStream.metadata);
                    if (endStream.error) {
                      throw endStream.error;
                    }
                    return {
                      done: true,
                    };
                  }
                  return {
                    done: false,
                    value: parse(data),
                  };
                } catch (e) {
                  throw connectErrorFromNodeReason(e);
                }
              },
            };
            return conn;
          } catch (e) {
            throw connectErrorFromNodeReason(e);
          }
        },
        options.interceptors
      );
    },
  };
<<<<<<< HEAD
=======
}

/**
 * Creates headers for a Connect request with compression.
 *
 * Note that we always set the Content-Encoding header for unary methods.
 * It is up to the caller to decide whether to apply compression - and remove
 * the header if compression is not used, for example because the payload is
 * too small to make compression effective.
 */
export function connectCreateRequestHeaderWithCompression(
  methodKind: MethodKind,
  useBinaryFormat: boolean,
  timeoutMs: number | undefined,
  userProvidedHeaders: HeadersInit | undefined,
  acceptCompression: string[],
  sendCompression: string | undefined
): Headers {
  const result = createRequestHeader(
    methodKind,
    useBinaryFormat,
    timeoutMs,
    userProvidedHeaders
  );
  if (sendCompression != undefined) {
    const name =
      methodKind == MethodKind.Unary
        ? headerUnaryEncoding
        : headerStreamEncoding;
    result.set(name, sendCompression);
  }
  if (acceptCompression.length > 0) {
    const name =
      methodKind == MethodKind.Unary
        ? headerUnaryAcceptEncoding
        : headerStreamAcceptEncoding;
    result.set(name, acceptCompression.join(","));
  }
  return result;
}

export function connectValidateResponseWithCompression(
  methodKind: MethodKind,
  useBinaryFormat: boolean,
  acceptCompression: Compression[],
  status: number,
  headers: Headers
): { compression: Compression | undefined; isConnectUnaryError: boolean } {
  let compression: Compression | undefined;
  const encoding = headers.get(
    methodKind == MethodKind.Unary ? headerUnaryEncoding : headerStreamEncoding
  );
  if (encoding != null && encoding.toLowerCase() !== "identity") {
    compression = acceptCompression.find((c) => c.name === encoding);
    if (!compression) {
      throw new ConnectError(
        `unsupported response encoding "${encoding}"`,
        Code.InvalidArgument
      );
    }
  }
  return {
    compression,
    ...validateResponse(methodKind, useBinaryFormat, status, headers),
  };
>>>>>>> ea2ceec7
}<|MERGE_RESOLUTION|>--- conflicted
+++ resolved
@@ -36,15 +36,7 @@
   endStreamFromJson,
   errorFromJson,
   trailerDemux,
-<<<<<<< HEAD
-  validateResponseWithCompression,
-=======
-  validateResponse,
-  headerStreamAcceptEncoding,
-  headerStreamEncoding,
-  headerUnaryAcceptEncoding,
   headerUnaryEncoding,
->>>>>>> ea2ceec7
 } from "@bufbuild/connect-core/protocol-connect";
 import type {
   AnyMessage,
@@ -413,72 +405,4 @@
       );
     },
   };
-<<<<<<< HEAD
-=======
-}
-
-/**
- * Creates headers for a Connect request with compression.
- *
- * Note that we always set the Content-Encoding header for unary methods.
- * It is up to the caller to decide whether to apply compression - and remove
- * the header if compression is not used, for example because the payload is
- * too small to make compression effective.
- */
-export function connectCreateRequestHeaderWithCompression(
-  methodKind: MethodKind,
-  useBinaryFormat: boolean,
-  timeoutMs: number | undefined,
-  userProvidedHeaders: HeadersInit | undefined,
-  acceptCompression: string[],
-  sendCompression: string | undefined
-): Headers {
-  const result = createRequestHeader(
-    methodKind,
-    useBinaryFormat,
-    timeoutMs,
-    userProvidedHeaders
-  );
-  if (sendCompression != undefined) {
-    const name =
-      methodKind == MethodKind.Unary
-        ? headerUnaryEncoding
-        : headerStreamEncoding;
-    result.set(name, sendCompression);
-  }
-  if (acceptCompression.length > 0) {
-    const name =
-      methodKind == MethodKind.Unary
-        ? headerUnaryAcceptEncoding
-        : headerStreamAcceptEncoding;
-    result.set(name, acceptCompression.join(","));
-  }
-  return result;
-}
-
-export function connectValidateResponseWithCompression(
-  methodKind: MethodKind,
-  useBinaryFormat: boolean,
-  acceptCompression: Compression[],
-  status: number,
-  headers: Headers
-): { compression: Compression | undefined; isConnectUnaryError: boolean } {
-  let compression: Compression | undefined;
-  const encoding = headers.get(
-    methodKind == MethodKind.Unary ? headerUnaryEncoding : headerStreamEncoding
-  );
-  if (encoding != null && encoding.toLowerCase() !== "identity") {
-    compression = acceptCompression.find((c) => c.name === encoding);
-    if (!compression) {
-      throw new ConnectError(
-        `unsupported response encoding "${encoding}"`,
-        Code.InvalidArgument
-      );
-    }
-  }
-  return {
-    compression,
-    ...validateResponse(methodKind, useBinaryFormat, status, headers),
-  };
->>>>>>> ea2ceec7
 }
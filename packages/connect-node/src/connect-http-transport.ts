--- conflicted
+++ resolved
@@ -15,12 +15,6 @@
 import {
   appendHeaders,
   Code,
-<<<<<<< HEAD
-  connectCreateRequestHeader,
-  connectEndStreamFlag,
-  connectEndStreamFromJson,
-=======
->>>>>>> 12249a8f
   ConnectError,
   createClientMethodSerializers,
   createMethodUrl,
@@ -365,12 +359,7 @@
                   typeof response.statusCode == "number",
                   "http1 client response is missing status code"
                 );
-<<<<<<< HEAD
-
-                connectValidateResponse(
-=======
                 const { compression } = connectValidateResponseWithCompression(
->>>>>>> 12249a8f
                   method.kind,
                   useBinaryFormat,
                   acceptCompression,

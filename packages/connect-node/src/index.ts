// Copyright 2021-2022 Buf Technologies, Inc.
//
// Licensed under the Apache License, Version 2.0 (the "License");
// you may not use this file except in compliance with the License.
// You may obtain a copy of the License at
//
//      http://www.apache.org/licenses/LICENSE-2.0
//
// Unless required by applicable law or agreed to in writing, software
// distributed under the License is distributed on an "AS IS" BASIS,
// WITHOUT WARRANTIES OR CONDITIONS OF ANY KIND, either express or implied.
// See the License for the specific language governing permissions and
// limitations under the License.

export * from "./connect-http2-transport.js";
export * from "./grpc-web-http2-transport.js";
export * from "./grpc-http2-transport.js";
<<<<<<< HEAD
export * from "./compression.js";
=======
export * from "./grpc-web-http-transport.js";
>>>>>>> 4fd499e5
export {
  Handler,
  createHandler,
  createHandlers,
  mergeHandlers,
} from "./handler.js";
export {
  ServiceImpl,
  MethodImpl,
  HandlerContext,
  unimplementService,
} from "./implementation.js";
export { Protocol } from "./protocol.js";
export { createConnectProtocol } from "./connect-protocol.js";
export { createGrpcWebProtocol } from "./grpc-web-protocol.js";
export { createGrpcProtocol } from "./grpc-protocol.js";
export { createConnectHttpTransport } from "./connect-http-transport.js";
export { createGrpcWebHttpTransport } from "./grpc-web-http-transport.js";
export {
  createCallbackClient,
  CallbackClient,
  createPromiseClient,
  PromiseClient,
  CallOptions,
  Transport,
  ConnectError,
  connectErrorDetails,
  connectErrorFromReason,
  Code,
  Interceptor,
  UnaryRequest,
  UnaryResponse,
  StreamingRequest,
  StreamingConn,
  encodeBinaryHeader,
  decodeBinaryHeader,
} from "@bufbuild/connect-core";<|MERGE_RESOLUTION|>--- conflicted
+++ resolved
@@ -15,11 +15,8 @@
 export * from "./connect-http2-transport.js";
 export * from "./grpc-web-http2-transport.js";
 export * from "./grpc-http2-transport.js";
-<<<<<<< HEAD
+export * from "./grpc-web-http-transport.js";
 export * from "./compression.js";
-=======
-export * from "./grpc-web-http-transport.js";
->>>>>>> 4fd499e5
 export {
   Handler,
   createHandler,

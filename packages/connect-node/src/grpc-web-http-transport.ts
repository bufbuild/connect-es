// Copyright 2021-2023 Buf Technologies, Inc.
//
// Licensed under the Apache License, Version 2.0 (the "License");
// you may not use this file except in compliance with the License.
// You may obtain a copy of the License at
//
//      http://www.apache.org/licenses/LICENSE-2.0
//
// Unless required by applicable law or agreed to in writing, software
// distributed under the License is distributed on an "AS IS" BASIS,
// WITHOUT WARRANTIES OR CONDITIONS OF ANY KIND, either express or implied.
// See the License for the specific language governing permissions and
// limitations under the License.

import {
  ConnectError,
  createClientMethodSerializers,
  createMethodUrl,
  encodeEnvelope,
<<<<<<< HEAD
  grpcValidateTrailer,
  grpcWebTrailerParse,
  grpcWebTrailerFlag,
=======
>>>>>>> 9d70251a
  Interceptor,
  runStreaming,
  runUnary,
  StreamingConn,
  StreamingRequest,
  Transport,
  UnaryRequest,
  UnaryResponse,
  Code,
} from "@bufbuild/connect-core";
import { grpcValidateTrailer } from "@bufbuild/connect-core/protocol-grpc";
import {
  grpcWebCreateRequestHeader,
  grpcWebTrailerParse,
  grpcWebTrailerFlag,
  grpcWebValidateResponse,
} from "@bufbuild/connect-core/protocol-grpc-web";
import type {
  AnyMessage,
  BinaryReadOptions,
  BinaryWriteOptions,
  JsonReadOptions,
  JsonWriteOptions,
  Message,
  MethodInfo,
  PartialMessage,
  ServiceType,
} from "@bufbuild/protobuf";
import * as http from "http";
import * as https from "https";
import {
  nodeHeaderToWebHeader,
  webHeaderToNodeHeaders,
} from "./private/web-header-to-node-headers.js";
import { connectErrorFromNodeReason } from "./private/node-error.js";
import { end, readEnvelope, write } from "./private/io.js";
import { assert } from "./private/assert.js";
import { defer } from "./private/defer.js";
import type { ReadableStreamReadResultLike } from "./lib.dom.streams.js";
import {
  compressedFlag,
  Compression,
  compressionBrotli,
  compressionGzip,
} from "./compression.js";
import { validateReadMaxBytesOption } from "./private/validate-read-max-bytes-option.js";
import {
  grpcWebCreateRequestHeaderWithCompression,
  grpcWebValidateResponseWithCompression,
} from "./grpc-web-http2-transport.js";

export interface GrpcWebHttpTransportOptions {
  /**
   * Base URI for all HTTP requests.
   *
   * Requests will be made to <baseUrl>/<package>.<service>/method
   *
   * Example: `baseUrl: "http://example.com/my-api"`
   *
   * This will make a `POST /my-api/my_package.MyService/Foo` to
   * `example.com` via HTTPS.
   */
  baseUrl: string;

  /**
   * By default, clients use the binary format for gRPC-web, because
   * not all gRPC-web implementations support JSON.
   */
  useBinaryFormat?: boolean;

  /**
   * Interceptors that should be applied to all calls running through
   * this transport. See the Interceptor type for details.
   */
  interceptors?: Interceptor[];

  /**
   * Options for the JSON format.
   */
  jsonOptions?: Partial<JsonReadOptions & JsonWriteOptions>;

  /**
   * Options for the binary wire format.
   */
  binaryOptions?: Partial<BinaryReadOptions & BinaryWriteOptions>;

  /**
   * Options for the http request.
   */
  httpOptions?: http.RequestOptions | https.RequestOptions;

  // TODO document
  acceptCompression?: Compression[];
  sendCompression?: Compression;
  compressMinBytes?: number;
  readMaxBytes?: number;
  sendMaxBytes?: number;
}

interface NodeRequestOptions<
  I extends Message<I> = AnyMessage,
  O extends Message<O> = AnyMessage
> extends Pick<GrpcWebHttpTransportOptions, "httpOptions"> {
  // Unary Request
  req: UnaryRequest<I>;

  // Request body
  payload: Uint8Array;
}

/**
 * Create a Transport for the gRPC-web protocol using the
 * Node.js `http` or `https package.
 *
 */
export function createGrpcWebHttpTransport(
  options: GrpcWebHttpTransportOptions
): Transport {
  const useBinaryFormat = options.useBinaryFormat ?? false;
  const readMaxBytes = validateReadMaxBytesOption(options.readMaxBytes);
  const compressMinBytes = options.compressMinBytes ?? 0;
  const acceptCompression = options.acceptCompression ?? [
    compressionGzip,
    compressionBrotli,
  ];
  return {
    async unary<
      I extends Message<I> = AnyMessage,
      O extends Message<O> = AnyMessage
    >(
      service: ServiceType,
      method: MethodInfo<I, O>,
      signal: AbortSignal | undefined,
      timeoutMs: number | undefined,
      header: HeadersInit | undefined,
      message: PartialMessage<I>
    ): Promise<UnaryResponse<O>> {
      try {
        const { normalize, serialize, parse } = createClientMethodSerializers(
          method,
          useBinaryFormat,
          options.jsonOptions,
          options.binaryOptions
        );
        return await runUnary<I, O>(
          {
            stream: false,
            service,
            method,
            url: createMethodUrl(options.baseUrl, service, method),
            init: {},
            header: grpcWebCreateRequestHeaderWithCompression(
              method.kind,
              useBinaryFormat,
              timeoutMs,
              header,
              acceptCompression.map((c) => c.name),
              options.sendCompression?.name
            ),
            message: normalize(message),
            signal: signal ?? new AbortController().signal,
          },

          async (req: UnaryRequest<I>): Promise<UnaryResponse<O>> => {
            let flag = 0;
            let body = serialize(req.message);

            if (
              options.sendCompression !== undefined &&
              body.length >= compressMinBytes
            ) {
              body = await options.sendCompression.compress(body);
              flag = compressedFlag;
              req.header.set("Grpc-Encoding", options.sendCompression.name);
            } else {
              req.header.delete("Grpc-Encoding");
            }

            const envelope = encodeEnvelope(flag, body);
            const response = await makeNodeRequest({
              req,
              payload: envelope,
              httpOptions: options.httpOptions,
            });

            const responseHeaders = nodeHeaderToWebHeader(response.headers);
            assert(
              typeof response.statusCode == "number",
              "http1 client response is missing status code"
            );
            const { compression } = grpcWebValidateResponseWithCompression(
              useBinaryFormat,
              acceptCompression,
              response.statusCode,
              responseHeaders
            );

            const messageOrTrailerResult = await readEnvelope(response);
            if (messageOrTrailerResult.done) {
              throw "premature eof";
            }
            let messageOrTrailerData = messageOrTrailerResult.value.data;
            if (
              (messageOrTrailerResult.value.flags & compressedFlag) ===
              compressedFlag
            ) {
              if (!compression) {
                throw new ConnectError(
                  `received compressed envelope, but no grpc-encoding`,
                  Code.InvalidArgument
                );
              }
              messageOrTrailerData = await compression.decompress(
                messageOrTrailerData,
                readMaxBytes
              );
            }

            if (
              (messageOrTrailerResult.value.flags & grpcWebTrailerFlag) ===
              grpcWebTrailerFlag
            ) {
              // Unary responses require exactly one response message, but in
              // case of an error, it is perfectly valid to have a response body
              // that only contains error trailers.
              grpcValidateTrailer(grpcWebTrailerParse(messageOrTrailerData));
              // At this point, we received trailers only, but the trailers did
              // not have an error status code.
              throw "unexpected trailer";
            }

            const trailerResult = await readEnvelope(response);
            if (trailerResult.done) {
              throw "missing trailer";
            }
            let trailerResultData = trailerResult.value.data;
            if (
              (trailerResult.value.flags & compressedFlag) ===
              compressedFlag
            ) {
              if (!compression) {
                throw new ConnectError(
                  `received compressed envelope, but no grpc-encoding`,
                  Code.InvalidArgument
                );
              }
              trailerResultData = await compression.decompress(
                trailerResultData,
                readMaxBytes
              );
            }

            const trailer = grpcWebTrailerParse(trailerResultData);
            grpcValidateTrailer(trailer);

            const eofResult = await readEnvelope(response);
            if (!eofResult.done) {
              throw "extraneous data";
            }

            return <UnaryResponse<O>>{
              stream: false,
              service,
              method,
              header: responseHeaders,
              message: parse(messageOrTrailerData),
              trailer,
            };
          },
          options.interceptors
        );
      } catch (e) {
        throw connectErrorFromNodeReason(e);
      }
    },
    async stream<
      I extends Message<I> = AnyMessage,
      O extends Message<O> = AnyMessage
    >(
      service: ServiceType,
      method: MethodInfo<I, O>,
      signal: AbortSignal | undefined,
      timeoutMs: number | undefined,
      header: HeadersInit | undefined
    ): Promise<StreamingConn<I, O>> {
      const { normalize, serialize, parse } = createClientMethodSerializers(
        method,
        useBinaryFormat,
        options.jsonOptions,
        options.binaryOptions
      );
      return runStreaming<I, O>(
        {
          stream: true,
          service,
          method,
          url: createMethodUrl(options.baseUrl, service, method),
          init: {
            method: "POST",
            redirect: "error",
            mode: "cors",
          },
          signal: signal ?? new AbortController().signal,
          header: grpcWebCreateRequestHeaderWithCompression(
            method.kind,
            useBinaryFormat,
            timeoutMs,
            header,
            acceptCompression.map((c) => c.name),
            options.sendCompression?.name
          ),
        },
        async (req: StreamingRequest<I, O>) => {
          try {
            const endpoint = new URL(req.url);
            const nodeRequestFn = nodeRequest(endpoint.protocol);
            const stream = nodeRequestFn(req.url, {
              headers: webHeaderToNodeHeaders(req.header),
              method: "POST",
              path: endpoint.pathname,
              signal: req.signal,
              ...options.httpOptions,
            });
            const responsePromise = new Promise<http.IncomingMessage>(
              (resolve, reject) => {
                stream.on("response", (res) => {
                  resolve(res);
                });
                stream.on("error", reject);
              }
            );
            let endStreamReceived = false;
            let messageReceived = false;
            const responseTrailer = defer<Headers>();
            const responseHeader = responsePromise.then((res) =>
              nodeHeaderToWebHeader(res.headers)
            );
            const conn: StreamingConn<I, O> = {
              ...req,
              responseHeader,
              responseTrailer,
              closed: false,
              async send(message: PartialMessage<I>) {
                if (stream.writableEnded) {
                  throw new ConnectError(
                    "cannot send, stream is already closed"
                  );
                }

                let flags = 0;
                let body = serialize(normalize(message));
                if (
                  options.sendCompression &&
                  body.length >= compressMinBytes
                ) {
                  flags = flags | compressedFlag;
                  body = await options.sendCompression.compress(body);
                }

                const enveloped = encodeEnvelope(flags, body);
                try {
                  await write(stream, enveloped);
                } catch (e) {
                  throw connectErrorFromNodeReason(e);
                }
              },
              async close(): Promise<void> {
                if (stream.writableEnded) {
                  throw new ConnectError(
                    "cannot close, stream is already closed"
                  );
                }
                this.closed = true;
                await end(stream);
              },
              async read(): Promise<ReadableStreamReadResultLike<O>> {
                const response = await responsePromise;
                const responseHeader = nodeHeaderToWebHeader(response.headers);
                assert(
                  typeof response.statusCode == "number",
                  "http1 client response is missing status code"
                );
                const { compression } = grpcWebValidateResponseWithCompression(
                  useBinaryFormat,
                  acceptCompression,
                  response.statusCode,
                  responseHeader
                );

                try {
                  const result = await readEnvelope(response);
                  if (result.done) {
                    if (messageReceived && !endStreamReceived) {
                      throw new ConnectError("missing trailers");
                    }
                    return {
                      done: true,
                      value: undefined,
                    };
                  }

                  const flags = result.value.flags;
                  let data = result.value.data;

                  if ((flags & compressedFlag) === compressedFlag) {
                    if (!compression) {
                      throw new ConnectError(
                        `received compressed envelope, but no grpc-encoding`,
                        Code.InvalidArgument
                      );
                    }
                    data = await compression.decompress(data, readMaxBytes);
                  }

                  if ((flags & grpcWebTrailerFlag) === grpcWebTrailerFlag) {
                    endStreamReceived = true;
                    const trailer = grpcWebTrailerParse(data);
                    grpcValidateTrailer(trailer);
                    responseTrailer.resolve(trailer);
                    return {
                      done: true,
                      value: undefined,
                    };
                  }
                  messageReceived = true;
                  return {
                    done: false,
                    value: parse(data),
                  };
                } catch (e) {
                  throw connectErrorFromNodeReason(e);
                }
              },
            };
            return Promise.resolve(conn);
          } catch (e) {
            throw connectErrorFromNodeReason(e);
          }
        },
        options.interceptors
      );
    },
  };
}

function makeNodeRequest(options: NodeRequestOptions) {
  return new Promise<http.IncomingMessage>((resolve, reject) => {
    const endpoint = new URL(options.req.url);
    const nodeRequestFn = nodeRequest(endpoint.protocol);
    const request = nodeRequestFn(options.req.url, {
      headers: webHeaderToNodeHeaders(options.req.header),
      method: "POST",
      path: endpoint.pathname,
      signal: options.req.signal,
      ...options.httpOptions,
    });

    request.on("error", (err) => {
      reject(`request failed ${String(err)}`);
    });

    request.on("response", (res) => {
      return resolve(res);
    });

    request.write(options.payload);
    request.end();
  });
}

function nodeRequest(protocol: string) {
  if (protocol.startsWith("http") || protocol.startsWith("https")) {
    return protocol.includes("https") ? https.request : http.request;
  }
  throw new Error("Unsupported protocol");
}<|MERGE_RESOLUTION|>--- conflicted
+++ resolved
@@ -17,12 +17,6 @@
   createClientMethodSerializers,
   createMethodUrl,
   encodeEnvelope,
-<<<<<<< HEAD
-  grpcValidateTrailer,
-  grpcWebTrailerParse,
-  grpcWebTrailerFlag,
-=======
->>>>>>> 9d70251a
   Interceptor,
   runStreaming,
   runUnary,
@@ -35,10 +29,8 @@
 } from "@bufbuild/connect-core";
 import { grpcValidateTrailer } from "@bufbuild/connect-core/protocol-grpc";
 import {
-  grpcWebCreateRequestHeader,
   grpcWebTrailerParse,
   grpcWebTrailerFlag,
-  grpcWebValidateResponse,
 } from "@bufbuild/connect-core/protocol-grpc-web";
 import type {
   AnyMessage,

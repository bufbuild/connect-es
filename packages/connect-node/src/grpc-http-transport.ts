// Copyright 2021-2023 Buf Technologies, Inc.
//
// Licensed under the Apache License, Version 2.0 (the "License");
// you may not use this file except in compliance with the License.
// You may obtain a copy of the License at
//
//      http://www.apache.org/licenses/LICENSE-2.0
//
// Unless required by applicable law or agreed to in writing, software
// distributed under the License is distributed on an "AS IS" BASIS,
// WITHOUT WARRANTIES OR CONDITIONS OF ANY KIND, either express or implied.
// See the License for the specific language governing permissions and
// limitations under the License.

import * as http from "http";
import * as https from "https";
import {
  Code,
  ConnectError,
  createClientMethodSerializers,
  createMethodUrl,
  encodeEnvelope,
  Interceptor,
  runStreaming,
  runUnary,
  StreamingConn,
  StreamingRequest,
  Transport,
  UnaryRequest,
  UnaryResponse,
} from "@bufbuild/connect-core";
import {
  grpcCreateRequestHeader,
  grpcValidateResponse,
  grpcValidateTrailer,
} from "@bufbuild/connect-core/protocol-grpc";
import type {
  AnyMessage,
  BinaryReadOptions,
  BinaryWriteOptions,
  JsonReadOptions,
  JsonWriteOptions,
  Message,
  MethodInfo,
  PartialMessage,
  ServiceType,
} from "@bufbuild/protobuf";
import { connectErrorFromNodeReason } from "./private/node-error.js";
import {
  nodeHeaderToWebHeader,
  webHeaderToNodeHeaders,
} from "./private/web-header-to-node-headers.js";
import { assert } from "./private/assert.js";
import {
  end,
  readEnvelope,
  readHttp1ResponseTrailer,
  write,
} from "./private/io.js";
import type { ReadableStreamReadResultLike } from "./lib.dom.streams.js";
<<<<<<< HEAD
import { grpcValidateTrailer } from "@bufbuild/connect-core";
import {
  compressionGzip,
  compressionBrotli,
  Compression,
  compressedFlag,
} from "./compression.js";
import { validateReadMaxBytesOption } from "./private/validate-read-max-bytes-option.js";
import {
  grpcCreateRequestHeaderWithCompression,
  grpcValidateResponseWithCompression,
} from "./grpc-http2-transport.js";
=======
>>>>>>> 9d70251a

export interface GrpcHttpTransportOptions {
  /**
   * Base URI for all HTTP requests.
   *
   * Requests will be made to <baseUrl>/<package>.<service>/method
   *
   * Example: `baseUrl: "http://example.com/my-api"`
   *
   * This will make a `POST /my-api/my_package.MyService/Foo` to
   * `example.com` via HTTPS.
   */
  baseUrl: string;

  /**
   * By default, clients use the binary format for gRPC-web, because
   * not all gRPC-web implementations support JSON.
   */
  useBinaryFormat?: boolean;

  /**
   * Interceptors that should be applied to all calls running through
   * this transport. See the Interceptor type for details.
   */
  interceptors?: Interceptor[];

  /**
   * Options for the JSON format.
   */
  jsonOptions?: Partial<JsonReadOptions & JsonWriteOptions>;

  /**
   * Options for the binary wire format.
   */
  binaryOptions?: Partial<BinaryReadOptions & BinaryWriteOptions>;

  /**
   * Options for the http request.
   */
  httpOptions?: http.RequestOptions | https.RequestOptions;

  // TODO document
  acceptCompression?: Compression[];
  sendCompression?: Compression;
  compressMinBytes?: number;
  readMaxBytes?: number;
  sendMaxBytes?: number;
}

interface NodeRequestOptions<
  I extends Message<I> = AnyMessage,
  O extends Message<O> = AnyMessage
> extends Pick<GrpcHttpTransportOptions, "httpOptions"> {
  // Unary Request
  req: UnaryRequest<I>;

  // Request body
  payload: Uint8Array;
}

const messageFlag = 0b00000000;

/**
 * Create a Transport for the gRPC protocol using the
 * Node.js `http` or `https package.
 *
 */
export function createGrpcHttpTransport(
  options: GrpcHttpTransportOptions
): Transport {
  const useBinaryFormat = options.useBinaryFormat ?? false;
  const readMaxBytes = validateReadMaxBytesOption(options.readMaxBytes);
  const compressMinBytes = options.compressMinBytes ?? 0;
  const acceptCompression = options.acceptCompression ?? [
    compressionGzip,
    compressionBrotli,
  ];
  return {
    async unary<
      I extends Message<I> = AnyMessage,
      O extends Message<O> = AnyMessage
    >(
      service: ServiceType,
      method: MethodInfo<I, O>,
      signal: AbortSignal | undefined,
      timeoutMs: number | undefined,
      header: HeadersInit | undefined,
      message: PartialMessage<I>
    ): Promise<UnaryResponse<O>> {
      const { normalize, serialize, parse } = createClientMethodSerializers(
        method,
        useBinaryFormat,
        options.jsonOptions,
        options.binaryOptions
      );
      try {
        return await runUnary<I, O>(
          {
            stream: false,
            service,
            method,
            url: createMethodUrl(options.baseUrl, service, method),
            init: {},
            header: grpcCreateRequestHeaderWithCompression(
              method.kind,
              useBinaryFormat,
              timeoutMs,
              header,
              acceptCompression.map((c) => c.name),
              options.sendCompression?.name
            ),
            message: normalize(message),
            signal: signal ?? new AbortController().signal,
          },
          async (req: UnaryRequest<I>): Promise<UnaryResponse<O>> => {
            let flag = messageFlag;
            let body = serialize(req.message);

            if (
              options.sendCompression !== undefined &&
              body.length >= compressMinBytes
            ) {
              body = await options.sendCompression.compress(body);
              flag = compressedFlag;
              req.header.set("Grpc-Encoding", options.sendCompression.name);
            } else {
              req.header.delete("Grpc-Encoding");
            }

            const envelope = encodeEnvelope(flag, body);
            const response = await makeNodeRequest({
              req,
              payload: envelope,
              httpOptions: options.httpOptions,
            });

            const responseHeaders = nodeHeaderToWebHeader(response.headers);
            const trailerPromise = readHttp1ResponseTrailer(response);
            assert(
              typeof response.statusCode == "number",
              "http1 client response is missing status code"
            );
            const { compression } = grpcValidateResponseWithCompression(
              useBinaryFormat,
              acceptCompression,
              response.statusCode,
              responseHeaders
            );

            const messageResult = await readEnvelope(response);
            const eofResult = await readEnvelope(response);
            if (!eofResult.done) {
              throw "extraneous data";
            }

            const trailer = await trailerPromise;
            grpcValidateTrailer(trailer);

            if (messageResult.done) {
              throw "premature eof";
            }
            let messageData = messageResult.value.data;
            if (
              (messageResult.value.flags & compressedFlag) ===
              compressedFlag
            ) {
              if (!compression) {
                throw new ConnectError(
                  `received compressed envelope, but no grpc-encoding`,
                  Code.InvalidArgument
                );
              }
              messageData = await compression.decompress(
                messageData,
                readMaxBytes
              );
            }

            return <UnaryResponse<O>>{
              stream: false,
              service,
              method,
              header: responseHeaders,
              message: parse(messageData),
              trailer,
            };
          },
          options.interceptors
        );
      } catch (e) {
        throw connectErrorFromNodeReason(e);
      }
    },
    async stream<
      I extends Message<I> = AnyMessage,
      O extends Message<O> = AnyMessage
    >(
      service: ServiceType,
      method: MethodInfo<I, O>,
      signal: AbortSignal | undefined,
      timeoutMs: number | undefined,
      header: HeadersInit | undefined
    ): Promise<StreamingConn<I, O>> {
      const { normalize, serialize, parse } = createClientMethodSerializers(
        method,
        useBinaryFormat,
        options.jsonOptions,
        options.binaryOptions
      );
      return runStreaming<I, O>(
        {
          stream: true,
          service,
          method,
          url: createMethodUrl(options.baseUrl, service, method),
          init: {
            method: "POST",
            redirect: "error",
            mode: "cors",
          },
          signal: signal ?? new AbortController().signal,
          header: grpcCreateRequestHeaderWithCompression(
            method.kind,
            useBinaryFormat,
            timeoutMs,
            header,
            acceptCompression.map((c) => c.name),
            options.sendCompression?.name
          ),
        },
        (req: StreamingRequest<I, O>) => {
          try {
            const endpoint = new URL(req.url);
            const nodeRequestFn = nodeRequest(endpoint.protocol);
            const stream = nodeRequestFn(req.url, {
              headers: webHeaderToNodeHeaders(req.header),
              method: "POST",
              path: endpoint.pathname,
              signal: req.signal,
              ...options.httpOptions,
            });
            const responsePromise = new Promise<http.IncomingMessage>(
              (resolve, reject) => {
                stream.on("response", (res) => {
                  resolve(res);
                });
                stream.on("error", reject);
              }
            );
            const responseTrailer = responsePromise.then((res) =>
              readHttp1ResponseTrailer(res)
            );
            const responseHeader = responsePromise.then((res) =>
              nodeHeaderToWebHeader(res.headers)
            );
            const conn: StreamingConn<I, O> = {
              ...req,
              responseHeader,
              responseTrailer,
              closed: false,
              async send(message: PartialMessage<I>) {
                if (stream.writableEnded) {
                  throw new ConnectError(
                    "cannot send, stream is already closed"
                  );
                }
                let flags = messageFlag;
                let body = serialize(normalize(message));
                if (
                  options.sendCompression &&
                  body.length >= compressMinBytes
                ) {
                  flags = flags | compressedFlag;
                  body = await options.sendCompression.compress(body);
                }
                const enveloped = encodeEnvelope(flags, body);
                try {
                  await write(stream, enveloped);
                } catch (e) {
                  throw connectErrorFromNodeReason(e);
                }
              },
              async close() {
                if (stream.writableEnded) {
                  throw new ConnectError(
                    "cannot close, stream is already closed"
                  );
                }
                this.closed = true;
                await end(stream);
              },
              async read(): Promise<ReadableStreamReadResultLike<O>> {
                const response = await responsePromise;
                assert(
                  typeof response.statusCode == "number",
                  "http1 client response is missing status code"
                );
                const { compression } = grpcValidateResponseWithCompression(
                  useBinaryFormat,
                  acceptCompression,
                  response.statusCode,
                  await responseHeader
                );

                try {
                  const result = await readEnvelope(response);
                  if (result.done) {
                    const trailer = await responseTrailer;
                    grpcValidateTrailer(trailer);
                    return {
                      done: true,
                      value: undefined,
                    };
                  }

                  const flags = result.value.flags;
                  let data = result.value.data;
                  if ((flags & compressedFlag) === compressedFlag) {
                    if (!compression) {
                      throw new ConnectError(
                        `received compressed envelope, but no grpc-encoding`,
                        Code.InvalidArgument
                      );
                    }
                    data = await compression.decompress(data, readMaxBytes);
                  }

                  return {
                    done: false,
                    value: parse(data),
                  };
                } catch (e) {
                  throw connectErrorFromNodeReason(e);
                }
              },
            };
            return Promise.resolve(conn);
          } catch (e) {
            throw connectErrorFromNodeReason(e);
          }
        },
        options.interceptors
      );
    },
  };
}

function makeNodeRequest(options: NodeRequestOptions) {
  return new Promise<http.IncomingMessage>((resolve, reject) => {
    const endpoint = new URL(options.req.url);
    const nodeRequestFn = nodeRequest(endpoint.protocol);
    const request = nodeRequestFn(options.req.url, {
      headers: webHeaderToNodeHeaders(options.req.header),
      method: "POST",
      path: endpoint.pathname,
      signal: options.req.signal,
      ...options.httpOptions,
    });

    request.on("error", (err) => {
      reject(`request failed ${String(err)}`);
    });

    request.on("response", (res) => {
      return resolve(res);
    });

    request.write(options.payload);
    request.end();
  });
}

function nodeRequest(protocol: string) {
  if (protocol.startsWith("http") || protocol.startsWith("https")) {
    return protocol.includes("https") ? https.request : http.request;
  }
  throw new Error("Unsupported protocol");
}<|MERGE_RESOLUTION|>--- conflicted
+++ resolved
@@ -29,11 +29,7 @@
   UnaryRequest,
   UnaryResponse,
 } from "@bufbuild/connect-core";
-import {
-  grpcCreateRequestHeader,
-  grpcValidateResponse,
-  grpcValidateTrailer,
-} from "@bufbuild/connect-core/protocol-grpc";
+import { grpcValidateTrailer } from "@bufbuild/connect-core/protocol-grpc";
 import type {
   AnyMessage,
   BinaryReadOptions,
@@ -58,8 +54,6 @@
   write,
 } from "./private/io.js";
 import type { ReadableStreamReadResultLike } from "./lib.dom.streams.js";
-<<<<<<< HEAD
-import { grpcValidateTrailer } from "@bufbuild/connect-core";
 import {
   compressionGzip,
   compressionBrotli,
@@ -71,8 +65,6 @@
   grpcCreateRequestHeaderWithCompression,
   grpcValidateResponseWithCompression,
 } from "./grpc-http2-transport.js";
-=======
->>>>>>> 9d70251a
 
 export interface GrpcHttpTransportOptions {
   /**

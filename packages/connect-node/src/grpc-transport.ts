// Copyright 2021-2023 Buf Technologies, Inc.
//
// Licensed under the Apache License, Version 2.0 (the "License");
// you may not use this file except in compliance with the License.
// You may obtain a copy of the License at
//
//      http://www.apache.org/licenses/LICENSE-2.0
//
// Unless required by applicable law or agreed to in writing, software
// distributed under the License is distributed on an "AS IS" BASIS,
// WITHOUT WARRANTIES OR CONDITIONS OF ANY KIND, either express or implied.
// See the License for the specific language governing permissions and
// limitations under the License.

import type { Interceptor, Transport } from "@bufbuild/connect";
import type { Compression } from "@bufbuild/connect/protocol";
import { createTransport } from "@bufbuild/connect/protocol-grpc";
import type {
  BinaryReadOptions,
  BinaryWriteOptions,
  JsonReadOptions,
  JsonWriteOptions,
} from "@bufbuild/protobuf";
import {
  type DeprecatedNodeTransportOptions,
  type NodeTransportOptions,
  validateNodeTransportOptions,
} from "./node-transport-options.js";

/**
 * Options used to configure the gRPC-web transport.
 *
 * See createGrpcTransport().
 */
type GrpcTransportOptions = NodeTransportOptions &
  DeprecatedNodeTransportOptions & {
    /**
     * Base URI for all HTTP requests.
     *
     * Requests will be made to <baseUrl>/<package>.<service>/method
     *
     * Example: `baseUrl: "https://example.com/my-api"`
     *
     * This will make a `POST /my-api/my_package.MyService/Foo` to
     * `example.com` via HTTPS.
     */
    baseUrl: string;

    /**
     * By default, clients use the binary format for gRPC-web, because
     * not all gRPC-web implementations support JSON.
     */
    useBinaryFormat?: boolean;

    /**
     * Interceptors that should be applied to all calls running through
     * this transport. See the Interceptor type for details.
     */
    interceptors?: Interceptor[];

<<<<<<< HEAD
    /**
     * Options for the JSON format.
     */
    jsonOptions?: Partial<JsonReadOptions & JsonWriteOptions>;
=======
  /**
   * Options for the JSON format.
   * By default, unknown fields are ignored.
   */
  jsonOptions?: Partial<JsonReadOptions & JsonWriteOptions>;
>>>>>>> 134772aa

    /**
     * Options for the binary wire format.
     */
    binaryOptions?: Partial<BinaryReadOptions & BinaryWriteOptions>;

    /**
     * Compression algorithms available to a client. Clients ask servers to
     * compress responses using any of the registered algorithms. The first
     * registered algorithm is the most preferred.
     *
     * It is safe to use this option liberally: servers will ignore any
     * compression algorithms they don't support. To compress requests, pair this
     * option with `sendCompression`.
     *
     * If this option is not provided, the compression algorithms "gzip" and "br"
     * (Brotli) are accepted. To opt out of response compression, pass an
     * empty array.
     */
    acceptCompression?: Compression[];

    /**
     * Configures the client to use the specified algorithm to compress request
     * messages.
     *
     * Because some servers don't support compression, clients default to sending
     * uncompressed requests.
     */
    sendCompression?: Compression;

    /**
     * Sets a minimum size threshold for compression: Messages that are smaller
     * than the configured minimum are sent uncompressed.
     *
     * The default value is 1 kibibyte, because the CPU cost of compressing very
     * small messages usually isn't worth the small reduction in network I/O.
     */
    compressMinBytes?: number;

    /**
     * Limits the performance impact of pathologically large messages sent by the
     * server. Limits apply to each individual message, not to the stream as a
     * whole.
     *
     * The default limit is the maximum supported value of ~4GiB.
     */
    readMaxBytes?: number;

    /**
     * Prevents sending messages too large for the server to handle.
     *
     * The default limit is the maximum supported value of ~4GiB.
     */
    writeMaxBytes?: number;
  };

/**
 * Create a Transport for the gRPC protocol using the Node.js `http`, `http2`,
 * or `http2` module.
 */
export function createGrpcTransport(options: GrpcTransportOptions): Transport {
  return createTransport(validateNodeTransportOptions(options));
}<|MERGE_RESOLUTION|>--- conflicted
+++ resolved
@@ -58,18 +58,11 @@
      */
     interceptors?: Interceptor[];
 
-<<<<<<< HEAD
     /**
      * Options for the JSON format.
+     * By default, unknown fields are ignored.
      */
     jsonOptions?: Partial<JsonReadOptions & JsonWriteOptions>;
-=======
-  /**
-   * Options for the JSON format.
-   * By default, unknown fields are ignored.
-   */
-  jsonOptions?: Partial<JsonReadOptions & JsonWriteOptions>;
->>>>>>> 134772aa
 
     /**
      * Options for the binary wire format.

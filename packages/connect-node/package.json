{
  "name": "@connectrpc/connect-node",
<<<<<<< HEAD
  "version": "2.0.0-alpha.1",
=======
  "version": "1.5.0",
>>>>>>> 6575fc15
  "license": "Apache-2.0",
  "repository": {
    "type": "git",
    "url": "https://github.com/connectrpc/connect-es.git",
    "directory": "packages/connect-node"
  },
  "scripts": {
<<<<<<< HEAD
    "clean": "rm -rf ./dist/*",
    "generate": "buf generate",
=======
    "prebuild": "rm -rf ./dist/*",
>>>>>>> 6575fc15
    "build": "npm run build:cjs && npm run build:esm",
    "build:cjs": "tsc --project tsconfig.build.json --module commonjs --moduleResolution node10 --verbatimModuleSyntax false --outDir ./dist/cjs --declaration --declarationDir ./dist/cjs && echo >./dist/cjs/package.json '{\"type\":\"commonjs\"}'",
    "build:esm": "tsc --project tsconfig.build.json --outDir ./dist/esm --declaration --declarationDir ./dist/esm",
    "test": "jasmine --config=jasmine.json",
    "conformance:server": "tsc --noEmit && connectconformance --mode server --conf ./conformance/conformance-node.yaml -v -- tsx ./conformance/server.ts",
    "conformance:client": "tsc --noEmit && connectconformance --mode client --conf ./conformance/conformance-node.yaml -v -- tsx ./conformance/client.ts",
    "format": "prettier --write --ignore-unknown '.' '!dist'",
    "license-header": "license-header",
    "lint": "eslint --max-warnings 0 .",
    "attw": "attw --pack"
  },
  "type": "module",
  "main": "./dist/cjs/index.js",
  "exports": {
    ".": {
      "import": "./dist/esm/index.js",
      "require": "./dist/cjs/index.js"
    }
  },
  "engines": {
    "node": ">=16.0.0"
  },
  "dependencies": {
    "undici": "^5.28.4"
  },
  "peerDependencies": {
<<<<<<< HEAD
    "@bufbuild/protobuf": "^2.0.0",
    "@connectrpc/connect": "2.0.0-alpha.1"
=======
    "@bufbuild/protobuf": "^1.10.0",
    "@connectrpc/connect": "1.5.0"
>>>>>>> 6575fc15
  },
  "devDependencies": {
    "@types/jasmine": "^5.0.0",
    "jasmine": "^5.2.0",
<<<<<<< HEAD
    "@connectrpc/connect-conformance": "^2.0.0-alpha.1"
=======
    "@connectrpc/connect-conformance": "^1.5.0"
>>>>>>> 6575fc15
  }
}<|MERGE_RESOLUTION|>--- conflicted
+++ resolved
@@ -1,10 +1,6 @@
 {
   "name": "@connectrpc/connect-node",
-<<<<<<< HEAD
   "version": "2.0.0-alpha.1",
-=======
-  "version": "1.5.0",
->>>>>>> 6575fc15
   "license": "Apache-2.0",
   "repository": {
     "type": "git",
@@ -12,12 +8,7 @@
     "directory": "packages/connect-node"
   },
   "scripts": {
-<<<<<<< HEAD
-    "clean": "rm -rf ./dist/*",
-    "generate": "buf generate",
-=======
     "prebuild": "rm -rf ./dist/*",
->>>>>>> 6575fc15
     "build": "npm run build:cjs && npm run build:esm",
     "build:cjs": "tsc --project tsconfig.build.json --module commonjs --moduleResolution node10 --verbatimModuleSyntax false --outDir ./dist/cjs --declaration --declarationDir ./dist/cjs && echo >./dist/cjs/package.json '{\"type\":\"commonjs\"}'",
     "build:esm": "tsc --project tsconfig.build.json --outDir ./dist/esm --declaration --declarationDir ./dist/esm",
@@ -44,21 +35,12 @@
     "undici": "^5.28.4"
   },
   "peerDependencies": {
-<<<<<<< HEAD
     "@bufbuild/protobuf": "^2.0.0",
     "@connectrpc/connect": "2.0.0-alpha.1"
-=======
-    "@bufbuild/protobuf": "^1.10.0",
-    "@connectrpc/connect": "1.5.0"
->>>>>>> 6575fc15
   },
   "devDependencies": {
     "@types/jasmine": "^5.0.0",
     "jasmine": "^5.2.0",
-<<<<<<< HEAD
     "@connectrpc/connect-conformance": "^2.0.0-alpha.1"
-=======
-    "@connectrpc/connect-conformance": "^1.5.0"
->>>>>>> 6575fc15
   }
 }
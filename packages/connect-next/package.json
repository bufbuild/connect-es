{
<<<<<<< HEAD
  "name": "@connectrpc/connect-next",
  "version": "0.12.0",
=======
  "name": "@bufbuild/connect-next",
  "version": "0.13.0",
>>>>>>> 6e2fb65c
  "license": "Apache-2.0",
  "repository": {
    "type": "git",
    "url": "https://github.com/connectrpc/connect-es.git",
    "directory": "packages/connect-next"
  },
  "sideEffects": false,
  "scripts": {
    "clean": "rm -rf ./dist/cjs/* ./dist/esm/* ./dist/types/*",
    "build": "npm run build:cjs && npm run build:esm+types",
    "build:cjs": "tsc --project tsconfig.json --module commonjs --outDir ./dist/cjs && echo >./dist/cjs/package.json '{\"type\":\"commonjs\"}'",
    "build:esm+types": "tsc --project tsconfig.json --module ES2015 --verbatimModuleSyntax --outDir ./dist/esm --declaration --declarationDir ./dist/types"
  },
  "main": "./dist/cjs/index.js",
  "type": "module",
  "types": "./dist/types/index.d.ts",
  "exports": {
    "types": "./dist/types/index.d.ts",
    "import": "./dist/esm/index.js",
    "require": "./dist/cjs/index.js"
  },
  "engines": {
    "node": ">=16.0.0"
  },
  "dependencies": {
<<<<<<< HEAD
    "@connectrpc/connect": "0.12.0",
    "@connectrpc/connect-node": "^0.12.0"
=======
    "@bufbuild/connect": "0.13.0",
    "@bufbuild/connect-node": "^0.13.0"
>>>>>>> 6e2fb65c
  },
  "peerDependencies": {
    "@bufbuild/protobuf": "^1.2.1",
    "next": "^13.2.4"
  },
  "files": [
    "dist/**"
  ]
}<|MERGE_RESOLUTION|>--- conflicted
+++ resolved
@@ -1,11 +1,6 @@
 {
-<<<<<<< HEAD
   "name": "@connectrpc/connect-next",
-  "version": "0.12.0",
-=======
-  "name": "@bufbuild/connect-next",
   "version": "0.13.0",
->>>>>>> 6e2fb65c
   "license": "Apache-2.0",
   "repository": {
     "type": "git",
@@ -31,13 +26,8 @@
     "node": ">=16.0.0"
   },
   "dependencies": {
-<<<<<<< HEAD
-    "@connectrpc/connect": "0.12.0",
-    "@connectrpc/connect-node": "^0.12.0"
-=======
-    "@bufbuild/connect": "0.13.0",
-    "@bufbuild/connect-node": "^0.13.0"
->>>>>>> 6e2fb65c
+    "@connectrpc/connect": "0.13.0",
+    "@connectrpc/connect-node": "^0.13.0"
   },
   "peerDependencies": {
     "@bufbuild/protobuf": "^1.2.1",

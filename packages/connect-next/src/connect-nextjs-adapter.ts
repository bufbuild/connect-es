--- conflicted
+++ resolved
@@ -24,15 +24,11 @@
 import type { NextApiRequest, NextApiResponse, PageConfig } from "next";
 import type { JsonValue } from "@bufbuild/protobuf";
 
-// eslint-disable-next-line @typescript-eslint/no-explicit-any, @typescript-eslint/no-redundant-type-constituents
+// eslint-disable-next-line @typescript-eslint/no-explicit-any
 type NextApiHandler<T = any> = (
   req: NextApiRequest,
-<<<<<<< HEAD
-  res: NextApiResponse<T>
+  res: NextApiResponse<T>,
   // eslint-disable-next-line @typescript-eslint/no-redundant-type-constituents
-=======
-  res: NextApiResponse<T>,
->>>>>>> 19e78837
 ) => unknown | Promise<unknown>;
 
 interface NextJsApiRouterOptions extends ConnectRouterOptions {

# Code size comparison

This is a simple code size comparison between Connect-ES and [gRPC-web](https://github.com/grpc/grpc-web).

We are generating code for the module [buf.build/bufbuild/registry](https://buf.build/bufbuild/registry)
once with gRPC-web, once with Connect-ES. Then we bundle a client calling an RPC
with [esbuild](https://esbuild.github.io/), minify the bundle, and compress it like a web server would
usually do. We repeat this for an increasing number of RPCs.

![chart](./chart.svg)

<details><summary>Tabular data</summary>

<!-- TABLE-START -->

| code generator | RPCs | bundle size |  minified | compressed |
| -------------- | ---: | ----------: | --------: | ---------: |
<<<<<<< HEAD
| Connect-ES     |    1 |   276,517 b | 176,399 b |   35,786 b |
| Connect-ES     |    4 |   280,783 b | 179,501 b |   36,562 b |
| Connect-ES     |    8 |   285,653 b | 183,932 b |   37,491 b |
| Connect-ES     |   16 |   294,795 b | 191,556 b |   38,985 b |
=======
| Connect-ES     |    1 |   152,692 b |  66,483 b |   16,385 b |
| Connect-ES     |    4 |   168,120 b |  72,422 b |   16,893 b |
| Connect-ES     |    8 |   193,426 b |  82,145 b |   17,484 b |
| Connect-ES     |   16 |   227,051 b |  96,411 b |   18,238 b |
>>>>>>> f074ab1d
| gRPC-Web       |    1 |   876,563 b | 548,495 b |   52,300 b |
| gRPC-Web       |    4 |   928,964 b | 580,477 b |   54,673 b |
| gRPC-Web       |    8 | 1,004,833 b | 628,223 b |   57,118 b |
| gRPC-Web       |   16 | 1,124,155 b | 701,232 b |   61,248 b |

<!-- TABLE-END -->

</details><|MERGE_RESOLUTION|>--- conflicted
+++ resolved
@@ -15,17 +15,10 @@
 
 | code generator | RPCs | bundle size |  minified | compressed |
 | -------------- | ---: | ----------: | --------: | ---------: |
-<<<<<<< HEAD
-| Connect-ES     |    1 |   276,517 b | 176,399 b |   35,786 b |
-| Connect-ES     |    4 |   280,783 b | 179,501 b |   36,562 b |
-| Connect-ES     |    8 |   285,653 b | 183,932 b |   37,491 b |
-| Connect-ES     |   16 |   294,795 b | 191,556 b |   38,985 b |
-=======
-| Connect-ES     |    1 |   152,692 b |  66,483 b |   16,385 b |
-| Connect-ES     |    4 |   168,120 b |  72,422 b |   16,893 b |
-| Connect-ES     |    8 |   193,426 b |  82,145 b |   17,484 b |
-| Connect-ES     |   16 |   227,051 b |  96,411 b |   18,238 b |
->>>>>>> f074ab1d
+| Connect-ES     |    1 |   276,503 b | 176,399 b |   35,752 b |
+| Connect-ES     |    4 |   280,755 b | 179,501 b |   36,598 b |
+| Connect-ES     |    8 |   285,618 b | 183,932 b |   37,485 b |
+| Connect-ES     |   16 |   294,746 b | 191,556 b |   38,999 b |
 | gRPC-Web       |    1 |   876,563 b | 548,495 b |   52,300 b |
 | gRPC-Web       |    4 |   928,964 b | 580,477 b |   54,673 b |
 | gRPC-Web       |    8 | 1,004,833 b | 628,223 b |   57,118 b |

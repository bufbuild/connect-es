# Code size comparison

This is a simple code size comparison between Connect-Web and gRPC-web.

We are generating code for the module [buf.build/bufbuild/eliza](https://buf.build/bufbuild/eliza)
once with `protoc-gen-grpc-web`, once with `protoc-gen-connect-web`. 
Then we bundle a client for the service `buf.connect.demo.eliza.v1.ElizaService` 
with [esbuild](https://esbuild.github.io/), minify the bundle, and compress 
it like a web server would usually do.

| code generator | bundle size        | minified               | compressed           |
|----------------|-------------------:|-----------------------:|---------------------:|
| connect-web    | 101,543 b | 43,379 b | 11,930 b |
<<<<<<< HEAD
| connect-web (legacy) | 94,981 b | 41,061 b | 11,392 b |
| grpc-web       | 414,222 b    | 301,127 b    | 53,226 b |
=======
| connect-web (legacy) | 94,850 b | 40,976 b | 11,358 b |
| grpc-web       | 414,073 b    | 301,006 b    | 53,260 b |
>>>>>>> 125e35dd
<|MERGE_RESOLUTION|>--- conflicted
+++ resolved
@@ -11,10 +11,5 @@
 | code generator | bundle size        | minified               | compressed           |
 |----------------|-------------------:|-----------------------:|---------------------:|
 | connect-web    | 101,543 b | 43,379 b | 11,930 b |
-<<<<<<< HEAD
-| connect-web (legacy) | 94,981 b | 41,061 b | 11,392 b |
-| grpc-web       | 414,222 b    | 301,127 b    | 53,226 b |
-=======
 | connect-web (legacy) | 94,850 b | 40,976 b | 11,358 b |
-| grpc-web       | 414,073 b    | 301,006 b    | 53,260 b |
->>>>>>> 125e35dd
+| grpc-web       | 414,222 b    | 301,127 b    | 53,226 b |
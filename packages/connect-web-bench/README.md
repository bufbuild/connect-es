# Code size comparison

This is a simple code size comparison between Connect-Web and gRPC-web.

We are generating code for the module [buf.build/bufbuild/eliza](https://buf.build/bufbuild/eliza)
once with `protoc-gen-grpc-web`, once with `protoc-gen-connect-web`. 
Then we bundle a client for the service `buf.connect.demo.eliza.v1.ElizaService` 
with [esbuild](https://esbuild.github.io/), minify the bundle, and compress 
it like a web server would usually do.

| code generator | bundle size        | minified               | compressed           |
|----------------|-------------------:|-----------------------:|---------------------:|
<<<<<<< HEAD
| connect-web    | 94,204 b | 43,331 b | 11,940 b |
| connect-web (legacy) | 88,075 b | 41,019 b | 11,356 b |
| grpc-web       | 413,539 b    | 301,006 b    | 53,260 b |
=======
| connect-web    | 101,543 b | 43,379 b | 11,930 b |
| connect-web (legacy) | 94,981 b | 41,061 b | 11,392 b |
| grpc-web       | 414,073 b    | 301,006 b    | 53,260 b |
>>>>>>> 12249a8f
<|MERGE_RESOLUTION|>--- conflicted
+++ resolved
@@ -10,12 +10,6 @@
 
 | code generator | bundle size        | minified               | compressed           |
 |----------------|-------------------:|-----------------------:|---------------------:|
-<<<<<<< HEAD
-| connect-web    | 94,204 b | 43,331 b | 11,940 b |
-| connect-web (legacy) | 88,075 b | 41,019 b | 11,356 b |
-| grpc-web       | 413,539 b    | 301,006 b    | 53,260 b |
-=======
-| connect-web    | 101,543 b | 43,379 b | 11,930 b |
+| connect-web    | 101,457 b | 43,331 b | 11,940 b |
 | connect-web (legacy) | 94,981 b | 41,061 b | 11,392 b |
-| grpc-web       | 414,073 b    | 301,006 b    | 53,260 b |
->>>>>>> 12249a8f
+| grpc-web       | 414,073 b    | 301,006 b    | 53,260 b |
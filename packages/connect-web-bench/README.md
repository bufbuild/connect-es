--- conflicted
+++ resolved
@@ -15,17 +15,10 @@
 
 | code generator | RPCs | bundle size |  minified | compressed |
 | -------------- | ---: | ----------: | --------: | ---------: |
-<<<<<<< HEAD
-| Connect-ES     |    1 |   276,454 b | 176,396 b |   35,777 b |
-| Connect-ES     |    4 |   280,720 b | 179,498 b |   36,547 b |
-| Connect-ES     |    8 |   285,590 b | 183,929 b |   37,515 b |
-| Connect-ES     |   16 |   294,732 b | 191,553 b |   38,996 b |
-=======
-| Connect-ES     |    1 |   152,706 b |  66,483 b |   16,394 b |
-| Connect-ES     |    4 |   168,148 b |  72,422 b |   16,888 b |
-| Connect-ES     |    8 |   193,461 b |  82,145 b |   17,496 b |
-| Connect-ES     |   16 |   227,100 b |  96,411 b |   18,258 b |
->>>>>>> 6575fc15
+| Connect-ES     |    1 |   276,517 b | 176,399 b |   35,796 b |
+| Connect-ES     |    4 |   280,783 b | 179,501 b |   36,539 b |
+| Connect-ES     |    8 |   285,653 b | 183,932 b |   37,443 b |
+| Connect-ES     |   16 |   294,795 b | 191,556 b |   38,966 b |
 | gRPC-Web       |    1 |   876,563 b | 548,495 b |   52,300 b |
 | gRPC-Web       |    4 |   928,964 b | 580,477 b |   54,673 b |
 | gRPC-Web       |    8 | 1,004,833 b | 628,223 b |   57,118 b |

--- conflicted
+++ resolved
@@ -8,13 +8,8 @@
   },
   "dependencies": {
     "@bufbuild/connect-web": "0.8.4",
-<<<<<<< HEAD
-    "@bufbuild/protobuf": "^1.0.0",
-    "@bufbuild/protoc-gen-es": "^1.2.0",
-=======
     "@bufbuild/protobuf": "^1.2.0",
     "@bufbuild/protoc-gen-es": "^1.0.0",
->>>>>>> fc1c8d34
     "brotli": "^1.3.3",
     "esbuild": "^0.16.12",
     "google-protobuf": "^3.21.0",

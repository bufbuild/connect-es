// Copyright 2021-2024 The Connect Authors
//
// Licensed under the Apache License, Version 2.0 (the "License");
// you may not use this file except in compliance with the License.
// You may obtain a copy of the License at
//
//      http://www.apache.org/licenses/LICENSE-2.0
//
// Unless required by applicable law or agreed to in writing, software
// distributed under the License is distributed on an "AS IS" BASIS,
// WITHOUT WARRANTIES OR CONDITIONS OF ANY KIND, either express or implied.
// See the License for the specific language governing permissions and
// limitations under the License.

import { createConnectTransport } from "@connectrpc/connect-web";
<<<<<<< HEAD
import { createPromiseClient } from "@connectrpc/connect";
import { CommitService } from "./buf/registry/module/v1/commit_service_pb";
=======
import { createClient } from "@connectrpc/connect";
import { CommitService } from "./buf/registry/module/v1/commit_service_connect.js";
>>>>>>> f074ab1d

/* eslint-disable no-console */

/**
 * Calls 1 RPCs with Connect-Web
 */
export async function call() {
  const transport = createConnectTransport({
    baseUrl: "https://buf.build/",
  });
  const commitClient = createClient(CommitService, transport);
  console.log(await commitClient.getCommits({}));
}<|MERGE_RESOLUTION|>--- conflicted
+++ resolved
@@ -13,13 +13,8 @@
 // limitations under the License.
 
 import { createConnectTransport } from "@connectrpc/connect-web";
-<<<<<<< HEAD
-import { createPromiseClient } from "@connectrpc/connect";
+import { createClient } from "@connectrpc/connect";
 import { CommitService } from "./buf/registry/module/v1/commit_service_pb";
-=======
-import { createClient } from "@connectrpc/connect";
-import { CommitService } from "./buf/registry/module/v1/commit_service_connect.js";
->>>>>>> f074ab1d
 
 /* eslint-disable no-console */
 

{
  "name": "@connectrpc/connect-web-test",
  "private": true,
  "scripts": {
    "clean": "rm -rf ./dist/esm/*",
    "generate": "buf generate",
    "build": "tsc --project tsconfig.json --module ES2015 --verbatimModuleSyntax --outDir ./dist/esm",
    "jasmine": "jasmine --config=jasmine.json",
    "karma": "karma start karma.conf.cjs",
    "karma-serve": "karma start karma.serve.conf.cjs",
    "karma-browserstack": "karma start karma.browserstack.conf.cjs"
  },
  "type": "module",
  "types": "./dist/types/index.d.ts",
  "exports": {
    "import": "./dist/esm/index.js",
    "default": "./dist/esm/index.js"
  },
  "dependencies": {
<<<<<<< HEAD
    "@connectrpc/connect-web": "0.12.0",
    "@connectrpc/connect": "0.12.0",
=======
    "@bufbuild/connect-web": "0.13.0",
    "@bufbuild/connect": "0.13.0",
>>>>>>> 6e2fb65c
    "@types/jasmine": "^4.3.5",
    "esbuild": "^0.16.12",
    "jasmine": "^5.0.0",
    "karma": "^6.4.2",
    "karma-browserstack-launcher": "^1.6.0",
    "karma-chrome-launcher": "^3.2.0",
    "karma-esbuild": "^2.2.5",
    "karma-jasmine": "^5.1.0"
  }
}<|MERGE_RESOLUTION|>--- conflicted
+++ resolved
@@ -17,13 +17,8 @@
     "default": "./dist/esm/index.js"
   },
   "dependencies": {
-<<<<<<< HEAD
-    "@connectrpc/connect-web": "0.12.0",
-    "@connectrpc/connect": "0.12.0",
-=======
-    "@bufbuild/connect-web": "0.13.0",
-    "@bufbuild/connect": "0.13.0",
->>>>>>> 6e2fb65c
+    "@connectrpc/connect-web": "0.13.0",
+    "@connectrpc/connect": "0.13.0",
     "@types/jasmine": "^4.3.5",
     "esbuild": "^0.16.12",
     "jasmine": "^5.0.0",

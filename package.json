{
  "private": true,
  "workspaces": [
    "./packages/connect",
    "./packages/protoc-gen-connect-es",
    "./packages/connect-web",
    "./packages/connect-node",
    "./packages/connect-fastify",
    "./packages/connect-next",
    "./packages/connect-express",
    "./packages/connect-node-test",
    "./packages/connect-web-test",
    "./packages/connect-web-bench",
    "./packages/example",
    "./packages/connect-migrate"
  ],
  "type": "module",
  "engineStrict": true,
  "engines": {
    "node": ">=16",
    "npm": ">=8"
  },
  "devDependencies": {
<<<<<<< HEAD
    "@arethetypeswrong/cli": "^0.11.0",
    "@typescript-eslint/parser": "^6.7.3",
    "@typescript-eslint/eslint-plugin": "^6.7.3",
    "eslint": "^8.46.0",
    "eslint-import-resolver-typescript": "^3.6.1",
=======
    "@arethetypeswrong/cli": "^0.10.2",
    "@typescript-eslint/eslint-plugin": "^6.4.0",
    "@typescript-eslint/parser": "^6.4.0",
    "eslint": "^8.50.0",
    "eslint-import-resolver-typescript": "^3.6.0",
>>>>>>> a1411739
    "eslint-plugin-import": "^2.28.0",
    "eslint-plugin-node": "^11.1.0",
    "prettier": "^3.0.2",
    "typescript": "5.2.2"
  }
}<|MERGE_RESOLUTION|>--- conflicted
+++ resolved
@@ -21,19 +21,11 @@
     "npm": ">=8"
   },
   "devDependencies": {
-<<<<<<< HEAD
     "@arethetypeswrong/cli": "^0.11.0",
     "@typescript-eslint/parser": "^6.7.3",
     "@typescript-eslint/eslint-plugin": "^6.7.3",
-    "eslint": "^8.46.0",
+    "eslint": "^8.50.0",
     "eslint-import-resolver-typescript": "^3.6.1",
-=======
-    "@arethetypeswrong/cli": "^0.10.2",
-    "@typescript-eslint/eslint-plugin": "^6.4.0",
-    "@typescript-eslint/parser": "^6.4.0",
-    "eslint": "^8.50.0",
-    "eslint-import-resolver-typescript": "^3.6.0",
->>>>>>> a1411739
     "eslint-plugin-import": "^2.28.0",
     "eslint-plugin-node": "^11.1.0",
     "prettier": "^3.0.2",

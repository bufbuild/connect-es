--- conflicted
+++ resolved
@@ -4,12 +4,8 @@
     "./packages/connect-web",
     "./packages/connect-web-test",
     "./packages/connect-web-bench",
-<<<<<<< HEAD
     "./packages/connect-ngx",
-    "./packages/protoc-gen-connect-web*"
-=======
     "./packages/protoc-gen-connect-web"
->>>>>>> 6eeb81a3
   ],
   "type": "module",
   "engineStrict": true,

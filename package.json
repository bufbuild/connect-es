{
  "private": true,
  "workspaces": [
    "./packages/connect",
    "./packages/protoc-gen-connect-es",
    "./packages/protoc-gen-connect-web",
    "./packages/connect-web",
    "./packages/connect-node",
    "./packages/connect-fastify",
    "./packages/connect-next",
    "./packages/connect-express",
    "./packages/connect-node-test",
    "./packages/connect-web-test",
    "./packages/connect-web-bench",
    "./packages/example"
  ],
  "type": "module",
  "engineStrict": true,
  "engines": {
    "node": ">=16",
    "npm": ">=8"
  },
  "devDependencies": {
    "typescript": "^4.9.5",
<<<<<<< HEAD
    "@typescript-eslint/eslint-plugin": "^5.57.0",
    "@typescript-eslint/parser": "^5.50.0",
    "eslint": "^8.37.0",
=======
    "@typescript-eslint/eslint-plugin": "^5.50.0",
    "@typescript-eslint/parser": "^5.57.0",
    "eslint": "^8.33.0",
>>>>>>> 49144bf5
    "eslint-plugin-node": "^11.1.0",
    "prettier": "^2.8.7"
  }
}<|MERGE_RESOLUTION|>--- conflicted
+++ resolved
@@ -22,15 +22,9 @@
   },
   "devDependencies": {
     "typescript": "^4.9.5",
-<<<<<<< HEAD
     "@typescript-eslint/eslint-plugin": "^5.57.0",
-    "@typescript-eslint/parser": "^5.50.0",
-    "eslint": "^8.37.0",
-=======
-    "@typescript-eslint/eslint-plugin": "^5.50.0",
     "@typescript-eslint/parser": "^5.57.0",
     "eslint": "^8.33.0",
->>>>>>> 49144bf5
     "eslint-plugin-node": "^11.1.0",
     "prettier": "^2.8.7"
   }

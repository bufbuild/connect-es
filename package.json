{
  "name": "connect-es",
  "private": true,
  "workspaces": [
    "packages/connect",
    "packages/connect-web",
    "packages/connect-node",
    "packages/connect-fastify",
    "packages/connect-next",
    "packages/connect-express",
    "packages/connect-web-bench",
    "packages/example",
    "packages/connect-migrate",
    "packages/connect-conformance",
    "packages/connect-cloudflare",
    "packages/typescript-compat/*"
  ],
  "scripts": {
    "all": "turbo run --ui tui build format test conformance bundle-size lint attw license-header",
    "clean": "git clean -Xdf",
    "setversion": "node scripts/set-workspace-version.js",
    "postsetversion": "npm run all",
    "release": "node scripts/release.js",
    "prerelease": "npm run all",
    "format": "prettier --write --ignore-unknown '.' '!packages' '!.turbo' '!node_modules'",
    "license-header": "license-header --ignore 'packages/**'",
    "lint": "eslint --max-warnings 0 . --ignore-pattern 'packages/**'"
  },
  "type": "module",
  "engineStrict": true,
  "packageManager": "npm@10.9.0",
  "licenseHeader": {
    "licenseType": "apache",
    "yearRange": "2021-2024",
    "copyrightHolder": "The Connect Authors"
  },
  "devDependencies": {
    "@arethetypeswrong/cli": "^0.17.2",
    "@bufbuild/license-header": "^0.0.4",
    "@typescript-eslint/eslint-plugin": "^7.14.0",
    "@typescript-eslint/parser": "^7.14.0",
    "eslint": "^8.56.0",
    "eslint-import-resolver-typescript": "^3.7.0",
    "eslint-plugin-import": "^2.31.0",
    "eslint-plugin-n": "^17.15.1",
    "turbo": "^2.3.3",
<<<<<<< HEAD
    "prettier": "^3.4.2",
    "typescript": "5.6.3"
=======
    "prettier": "^3.4.1",
    "typescript": "5.7.2"
>>>>>>> dd3fa813
  }
}<|MERGE_RESOLUTION|>--- conflicted
+++ resolved
@@ -44,12 +44,7 @@
     "eslint-plugin-import": "^2.31.0",
     "eslint-plugin-n": "^17.15.1",
     "turbo": "^2.3.3",
-<<<<<<< HEAD
     "prettier": "^3.4.2",
-    "typescript": "5.6.3"
-=======
-    "prettier": "^3.4.1",
     "typescript": "5.7.2"
->>>>>>> dd3fa813
   }
 }
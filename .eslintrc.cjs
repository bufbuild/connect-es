// Copyright 2021-2024 The Connect Authors
//
// Licensed under the Apache License, Version 2.0 (the "License");
// you may not use this file except in compliance with the License.
// You may obtain a copy of the License at
//
//      http://www.apache.org/licenses/LICENSE-2.0
//
// Unless required by applicable law or agreed to in writing, software
// distributed under the License is distributed on an "AS IS" BASIS,
// WITHOUT WARRANTIES OR CONDITIONS OF ANY KIND, either express or implied.
// See the License for the specific language governing permissions and
// limitations under the License.

const { readdirSync, existsSync } = require("fs");
const { join } = require("path");

module.exports = {
  env: {
    browser: true,
    es2021: true,
    node: true,
  },
  ignorePatterns: [
    "packages/connect-web-bench/src/gen/grpcweb/**/*",
    "packages/connect/src/protocol-grpc/gen/**/*",
    "packages/connect-node-test/connect-node-h1-server.mjs", // https://github.com/eslint/eslint/issues/14156
    "packages/example/www/webclient.js",
    "packages/*/dist/**",
    "node_modules/**",
  ],
  plugins: ["@typescript-eslint", "n", "import"],
  // Rules and settings that do not require a non-default parser
  extends: ["eslint:recommended"],
  rules: {
    "no-console": "error",
  },
  settings: {},
  overrides: [
    ...readdirSync("packages", { withFileTypes: true })
      .filter((entry) => entry.isDirectory())
      .map((entry) => join("packages", entry.name))
      .filter((dir) => existsSync(join(dir, "tsconfig.json")))
      .map((dir) => {
        return {
          files: [join(dir, "src/**/*.ts"), join(dir, "conformance/**/*.ts")],
          parser: "@typescript-eslint/parser",
          parserOptions: {
            project: "./tsconfig.json",
            tsconfigRootDir: dir,
          },
          settings: {
            "import/resolver": {
              typescript: {
                project: "packages/*/tsconfig.json",
              },
            },
          },
          extends: [
            "plugin:@typescript-eslint/recommended",
            "plugin:@typescript-eslint/recommended-requiring-type-checking",
            "plugin:import/recommended",
            "plugin:import/typescript",
          ],
          rules: {
            "@typescript-eslint/strict-boolean-expressions": "error",
            "@typescript-eslint/no-unnecessary-condition": "error",
            // we use complex typings, where Array is actually more readable than T[]
            "@typescript-eslint/array-type": "off",
            "@typescript-eslint/switch-exhaustiveness-check": "error",
            "@typescript-eslint/prefer-nullish-coalescing": "error",
            "@typescript-eslint/no-unnecessary-boolean-literal-compare":
              "error",
            "@typescript-eslint/no-invalid-void-type": "error",
            "@typescript-eslint/no-base-to-string": "error",
            "import/no-cycle": "error",
<<<<<<< HEAD
            "import/no-duplicates": "error"
=======
            "import/no-duplicates": "error",
>>>>>>> 6c4e9a77
          },
        };
      }),
    // For scripts and configurations, use Node.js rules
    {
      files: ["**/*.{js,mjs,cjs}"],
      parserOptions: {
        ecmaVersion: 13, // ES2022 - https://eslint.org/docs/latest/use/configure/language-options#specifying-environments
      },
      extends: ["eslint:recommended", "plugin:n/recommended"],
      rules: {
        "n/hashbang": "off", // this rule reports _any_ hashbang outside of an npm binary as an error
        "n/prefer-global/process": "off",
        "n/no-process-exit": "off",
        "n/exports-style": ["error", "module.exports"],
        "n/file-extension-in-import": ["error", "always"],
        "n/prefer-global/buffer": ["error", "always"],
        "n/prefer-global/console": ["error", "always"],
        "n/prefer-global/url-search-params": ["error", "always"],
        "n/prefer-global/url": ["error", "always"],
        "n/prefer-promises/dns": "error",
        "n/prefer-promises/fs": "error",
        "n/no-unsupported-features/node-builtins": "error",
        "n/no-unsupported-features/es-syntax": "error",
      },
    },
    {
      // Our ESLint setup assumes all `.js` files are ESM, however these particular assets are CommonJS.
      // Since for these files we cannot use `.cjs`, instead we override here to avoid having to override in each file
      files: ["packages/connect/*.js"],
      globals: {
        module: "readonly",
        require: "readonly",
      },
    },
  ],
};<|MERGE_RESOLUTION|>--- conflicted
+++ resolved
@@ -74,11 +74,7 @@
             "@typescript-eslint/no-invalid-void-type": "error",
             "@typescript-eslint/no-base-to-string": "error",
             "import/no-cycle": "error",
-<<<<<<< HEAD
-            "import/no-duplicates": "error"
-=======
             "import/no-duplicates": "error",
->>>>>>> 6c4e9a77
           },
         };
       }),
